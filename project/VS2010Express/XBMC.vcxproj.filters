﻿<?xml version="1.0" encoding="utf-8"?>
<Project ToolsVersion="4.0" xmlns="http://schemas.microsoft.com/developer/msbuild/2003">
  <ItemGroup>
    <Filter Include="win32">
      <UniqueIdentifier>{42ffe691-237e-4fe8-bd06-667936c26238}</UniqueIdentifier>
    </Filter>
    <Filter Include="cores">
      <UniqueIdentifier>{d9048f15-4226-45a0-bd7d-c4f326b8c232}</UniqueIdentifier>
    </Filter>
    <Filter Include="cores\dvdplayer">
      <UniqueIdentifier>{b7e0c19a-163b-43a8-bc50-47f0f220c225}</UniqueIdentifier>
    </Filter>
    <Filter Include="cores\dvdplayer\DVDCodecs">
      <UniqueIdentifier>{f72e399a-b2f5-4f77-a680-797306b37afe}</UniqueIdentifier>
    </Filter>
    <Filter Include="cores\dvdplayer\DVDCodecs\Audio">
      <UniqueIdentifier>{5bee29f5-b152-4416-9413-0bed2a669575}</UniqueIdentifier>
    </Filter>
    <Filter Include="cores\dvdplayer\DVDCodecs\Audio\Encoders">
      <UniqueIdentifier>{950294bc-2e98-414e-8bf4-57c43fb73b31}</UniqueIdentifier>
    </Filter>
    <Filter Include="cores\dvdplayer\DVDCodecs\Video">
      <UniqueIdentifier>{09e9057e-7017-4f3d-b5d3-2f5e9a23a53c}</UniqueIdentifier>
    </Filter>
    <Filter Include="cores\dvdplayer\DVDCodecs\Overlay">
      <UniqueIdentifier>{cc80e830-cd3b-4790-9d73-b727b997efdc}</UniqueIdentifier>
    </Filter>
    <Filter Include="cores\dvdplayer\DVDCodecs\Overlay\libspucc">
      <UniqueIdentifier>{43526341-7b96-462d-9f71-685e426251ec}</UniqueIdentifier>
    </Filter>
    <Filter Include="cores\dvdplayer\DVDDemuxers">
      <UniqueIdentifier>{59ff29b6-c2b5-4ed8-a80c-e5dd130802a7}</UniqueIdentifier>
    </Filter>
    <Filter Include="cores\dvdplayer\DVDInputStreams">
      <UniqueIdentifier>{15bea9e8-7473-4e72-93b1-c403d491160d}</UniqueIdentifier>
    </Filter>
    <Filter Include="cores\dvdplayer\DVDHeaders">
      <UniqueIdentifier>{9b9c3d13-56db-4db5-98a3-4402ee3b4ff9}</UniqueIdentifier>
    </Filter>
    <Filter Include="cores\dvdplayer\DVDSubtitles">
      <UniqueIdentifier>{83ae8e22-c3a0-45c6-bbc2-29d0bb180e2d}</UniqueIdentifier>
    </Filter>
    <Filter Include="cores\paplayer">
      <UniqueIdentifier>{ef82a765-fb92-4244-b2dd-212704a98407}</UniqueIdentifier>
    </Filter>
    <Filter Include="cores\DllLoader">
      <UniqueIdentifier>{4a0ca8db-d3a3-4360-93bd-0b1fe4cbd203}</UniqueIdentifier>
    </Filter>
    <Filter Include="cores\DllLoader\exports">
      <UniqueIdentifier>{aa32e9d0-5753-42d5-889b-3938ce6703a0}</UniqueIdentifier>
    </Filter>
    <Filter Include="cores\DllLoader\exports\emu_socket">
      <UniqueIdentifier>{280834b5-e3ce-48ec-a304-ec6c315beffe}</UniqueIdentifier>
    </Filter>
    <Filter Include="cores\DllLoader\exports\util">
      <UniqueIdentifier>{111c81df-dc5e-4b93-a21f-c2171434952b}</UniqueIdentifier>
    </Filter>
    <Filter Include="cores\VideoRenderers">
      <UniqueIdentifier>{09e513b1-adc6-4af0-b0f3-966b8240fad5}</UniqueIdentifier>
    </Filter>
    <Filter Include="cores\VideoRenderers\Shaders">
      <UniqueIdentifier>{041be182-9ec3-4c1b-abfc-d92f6802e7ca}</UniqueIdentifier>
    </Filter>
    <Filter Include="cores\AudioRenderers">
      <UniqueIdentifier>{6ec3ce08-d27a-460f-abd8-3ccd43a05470}</UniqueIdentifier>
    </Filter>
    <Filter Include="cores\ExternalPlayer">
      <UniqueIdentifier>{f98cb00a-d64b-4af9-a386-78bb2be8213d}</UniqueIdentifier>
    </Filter>
    <Filter Include="cores\PlayerCoreFactory">
      <UniqueIdentifier>{a775e258-5cbc-44fb-b992-05b29699294c}</UniqueIdentifier>
    </Filter>
    <Filter Include="addons">
      <UniqueIdentifier>{0cf03ec7-412f-48ac-827d-358c57245edd}</UniqueIdentifier>
    </Filter>
    <Filter Include="dialogs">
      <UniqueIdentifier>{69dd6304-c5d7-46f5-a804-516c9efb79ca}</UniqueIdentifier>
    </Filter>
    <Filter Include="filesystem">
      <UniqueIdentifier>{3b63bf0d-cec2-4324-93ea-4e4d78ba283b}</UniqueIdentifier>
    </Filter>
    <Filter Include="filesystem\MusicDatabaseDirectory">
      <UniqueIdentifier>{51f1b8f6-22ea-4263-b307-4ac9dfceb268}</UniqueIdentifier>
    </Filter>
    <Filter Include="filesystem\VideoDatabaseDirectory">
      <UniqueIdentifier>{a9c70632-dcfa-4019-b785-da8ba68d998a}</UniqueIdentifier>
    </Filter>
    <Filter Include="guilib">
      <UniqueIdentifier>{8da246b5-f33b-491d-9bb9-e583b98bd9d9}</UniqueIdentifier>
    </Filter>
    <Filter Include="input">
      <UniqueIdentifier>{8b243e7b-4820-4d54-81e3-f9b054e6140a}</UniqueIdentifier>
    </Filter>
    <Filter Include="interfaces">
      <UniqueIdentifier>{d35cec4c-8037-4683-a2e4-4afc8e76ddca}</UniqueIdentifier>
    </Filter>
    <Filter Include="music">
      <UniqueIdentifier>{1e9d72b2-5215-4129-9014-deb5eda51301}</UniqueIdentifier>
    </Filter>
    <Filter Include="network">
      <UniqueIdentifier>{99523ad3-0ba1-449b-bf55-92c04e7b59aa}</UniqueIdentifier>
    </Filter>
    <Filter Include="playlists">
      <UniqueIdentifier>{084b5eb0-c9c9-444b-a2ee-dcb4f9537d35}</UniqueIdentifier>
    </Filter>
    <Filter Include="powermanagement">
      <UniqueIdentifier>{b203de13-ce8c-4b43-9a87-a05e68fbad13}</UniqueIdentifier>
    </Filter>
    <Filter Include="rendering">
      <UniqueIdentifier>{8ad88d4a-bb19-46fa-ac8a-80d928f1f175}</UniqueIdentifier>
    </Filter>
    <Filter Include="settings">
      <UniqueIdentifier>{8cd0e706-bd9f-4e99-afa2-34307239cb3e}</UniqueIdentifier>
    </Filter>
    <Filter Include="storage">
      <UniqueIdentifier>{2500f45e-2a56-4434-87bd-727050d0d1aa}</UniqueIdentifier>
    </Filter>
    <Filter Include="threads">
      <UniqueIdentifier>{5af9347f-8e02-4e0b-96aa-c659144e9385}</UniqueIdentifier>
    </Filter>
    <Filter Include="utils">
      <UniqueIdentifier>{acd585b0-c319-43f0-9149-b3b5dddf5122}</UniqueIdentifier>
    </Filter>
    <Filter Include="video">
      <UniqueIdentifier>{827f3a57-ac74-4ad0-a438-3a780039871c}</UniqueIdentifier>
    </Filter>
    <Filter Include="windowing">
      <UniqueIdentifier>{dbf79aa0-53a6-4bec-855b-e8d2cbb73689}</UniqueIdentifier>
    </Filter>
    <Filter Include="music\karaoke">
      <UniqueIdentifier>{9d2be696-b6dd-4be1-aa8c-260816b48c12}</UniqueIdentifier>
    </Filter>
    <Filter Include="cdrip">
      <UniqueIdentifier>{d0d6c121-8cef-4bf9-aba5-bff57ae46e26}</UniqueIdentifier>
    </Filter>
    <Filter Include="input\windows">
      <UniqueIdentifier>{2f7a07e4-ac48-4e30-beb3-550e50b59c09}</UniqueIdentifier>
    </Filter>
    <Filter Include="interfaces\http-api">
      <UniqueIdentifier>{3616033f-20f3-48c8-96bd-b07f2eed008e}</UniqueIdentifier>
    </Filter>
    <Filter Include="interfaces\python">
      <UniqueIdentifier>{d00b9c4f-dee7-4b68-a0d3-e8e6c815b888}</UniqueIdentifier>
    </Filter>
    <Filter Include="interfaces\json-rpc">
      <UniqueIdentifier>{15fc3844-6b50-4424-ba2c-ac9bd85d3ab0}</UniqueIdentifier>
    </Filter>
    <Filter Include="music\dialogs">
      <UniqueIdentifier>{aa9c8fdb-ad2f-4323-9766-3accd596a480}</UniqueIdentifier>
    </Filter>
    <Filter Include="music\infoscanner">
      <UniqueIdentifier>{a320eb2c-1b68-4842-a9bd-34e1c810dace}</UniqueIdentifier>
    </Filter>
    <Filter Include="music\tags">
      <UniqueIdentifier>{f046be52-4abe-4a66-8a57-1753d47a7f36}</UniqueIdentifier>
    </Filter>
    <Filter Include="music\windows">
      <UniqueIdentifier>{6589445b-fe8f-4083-ba15-3d0d45b8cd2d}</UniqueIdentifier>
    </Filter>
    <Filter Include="network\libscrobbler">
      <UniqueIdentifier>{cbd5c896-0dfc-4b84-9ef0-cdf7a49dc29a}</UniqueIdentifier>
    </Filter>
    <Filter Include="network\windows">
      <UniqueIdentifier>{3d43220c-4ea4-4da7-8ede-ef159da2cd25}</UniqueIdentifier>
    </Filter>
    <Filter Include="pictures">
      <UniqueIdentifier>{801139f1-5f6a-4720-a4eb-508c578b1183}</UniqueIdentifier>
    </Filter>
    <Filter Include="powermanagement\windows">
      <UniqueIdentifier>{8d05ad81-2113-4732-ba2f-311d48251340}</UniqueIdentifier>
    </Filter>
    <Filter Include="programs">
      <UniqueIdentifier>{b095b471-cde0-4ee5-930e-c58ebe63c4aa}</UniqueIdentifier>
    </Filter>
    <Filter Include="rendering\dx">
      <UniqueIdentifier>{266c0d5e-8d84-4809-b060-f5968049f11a}</UniqueIdentifier>
    </Filter>
    <Filter Include="rendering\gl">
      <UniqueIdentifier>{c23bb4dd-e0dc-4e0e-aaa5-d66798a0fc34}</UniqueIdentifier>
    </Filter>
    <Filter Include="storage\windows">
      <UniqueIdentifier>{04b51f60-cfb4-43fd-8f23-40a7d0ac5c31}</UniqueIdentifier>
    </Filter>
    <Filter Include="video\dialogs">
      <UniqueIdentifier>{0dec7f48-a12d-4afa-b60d-4a2b50ca9975}</UniqueIdentifier>
    </Filter>
    <Filter Include="video\windows">
      <UniqueIdentifier>{b6a3d415-f44f-490c-9240-0fa3f4379212}</UniqueIdentifier>
    </Filter>
    <Filter Include="windowing\windows">
      <UniqueIdentifier>{7db3d8e6-a261-4732-84e8-21bf2d3b0eb9}</UniqueIdentifier>
    </Filter>
    <Filter Include="interfaces\python\xbmcmodule">
      <UniqueIdentifier>{257a54d6-994c-4c7d-a3bb-c46bb6423fda}</UniqueIdentifier>
    </Filter>
    <Filter Include="libs">
      <UniqueIdentifier>{4a09e4cc-709d-43b8-86cf-d83ca38d41ce}</UniqueIdentifier>
    </Filter>
    <Filter Include="libs\sqlite">
      <UniqueIdentifier>{c9d35dd5-e25d-4b76-bcbe-e8c855de58e7}</UniqueIdentifier>
    </Filter>
    <Filter Include="libs\tinyxml">
      <UniqueIdentifier>{b084bece-821c-445c-951d-0aa4ea804076}</UniqueIdentifier>
    </Filter>
    <Filter Include="windows">
      <UniqueIdentifier>{910f98b6-acfa-4b29-a589-21fd2544d142}</UniqueIdentifier>
    </Filter>
    <Filter Include="BackgroundLoaders">
      <UniqueIdentifier>{b6238b6d-f2b3-4ffd-8c97-12dd28e038f9}</UniqueIdentifier>
    </Filter>
    <Filter Include="database">
      <UniqueIdentifier>{b613c254-c9f4-4e5a-bd09-0b07f28b8506}</UniqueIdentifier>
    </Filter>
    <Filter Include="libs\mysql">
      <UniqueIdentifier>{2abbe66b-d85a-4f1e-a350-4de36284f545}</UniqueIdentifier>
    </Filter>
    <Filter Include="guilib\Rendering">
      <UniqueIdentifier>{75a93b39-d863-4919-bbd8-6c28c9b5c67c}</UniqueIdentifier>
    </Filter>
    <Filter Include="guilib\Rendering\Base">
      <UniqueIdentifier>{3aceac76-8bef-4262-b821-f0987eccba47}</UniqueIdentifier>
    </Filter>
    <Filter Include="guilib\Rendering\DX">
      <UniqueIdentifier>{9fe81a88-9346-477b-8ecc-f4eee05d7d13}</UniqueIdentifier>
    </Filter>
    <Filter Include="guilib\Rendering\GL">
      <UniqueIdentifier>{9592a005-d33b-48d1-8462-d95c42c383c2}</UniqueIdentifier>
    </Filter>
    <Filter Include="libs\SlingboxLib">
      <UniqueIdentifier>{dfa70c36-927b-4540-b505-35919e64eb3d}</UniqueIdentifier>
    </Filter>
  </ItemGroup>
  <ItemGroup>
    <ClCompile Include="..\..\xbmc\win32\pch.cpp">
      <Filter>win32</Filter>
    </ClCompile>
    <ClCompile Include="..\..\xbmc\win32\strverscmp.cpp">
      <Filter>win32</Filter>
    </ClCompile>
    <ClCompile Include="..\..\xbmc\win32\WIN32Util.cpp">
      <Filter>win32</Filter>
    </ClCompile>
    <ClCompile Include="..\..\xbmc\win32\WINDirectSound.cpp">
      <Filter>win32</Filter>
    </ClCompile>
    <ClCompile Include="..\..\xbmc\win32\WindowHelper.cpp">
      <Filter>win32</Filter>
    </ClCompile>
    <ClCompile Include="..\..\xbmc\win32\WINFileSMB.cpp">
      <Filter>win32</Filter>
    </ClCompile>
    <ClCompile Include="..\..\xbmc\win32\WINSMBDirectory.cpp">
      <Filter>win32</Filter>
    </ClCompile>
    <ClCompile Include="..\..\xbmc\win32\XBMC_PC.cpp">
      <Filter>win32</Filter>
    </ClCompile>
    <ClCompile Include="..\..\xbmc\win32\XCriticalSection.cpp">
      <Filter>win32</Filter>
    </ClCompile>
    <ClCompile Include="..\..\xbmc\cores\DummyVideoPlayer.cpp">
      <Filter>cores</Filter>
    </ClCompile>
    <ClCompile Include="..\..\xbmc\cores\dvdplayer\DVDAudio.cpp">
      <Filter>cores\dvdplayer</Filter>
    </ClCompile>
    <ClCompile Include="..\..\xbmc\cores\dvdplayer\DVDClock.cpp">
      <Filter>cores\dvdplayer</Filter>
    </ClCompile>
    <ClCompile Include="..\..\xbmc\cores\dvdplayer\DVDDemuxSPU.cpp">
      <Filter>cores\dvdplayer</Filter>
    </ClCompile>
    <ClCompile Include="..\..\xbmc\cores\dvdplayer\DVDDemuxers\DVDDemuxVobsub.cpp">
      <Filter>cores\dvdplayer</Filter>
    </ClCompile>
    <ClCompile Include="..\..\xbmc\cores\dvdplayer\DVDFileInfo.cpp">
      <Filter>cores\dvdplayer</Filter>
    </ClCompile>
    <ClCompile Include="..\..\xbmc\cores\dvdplayer\DVDInputStreams\DVDInputStreamTV.cpp">
      <Filter>cores\dvdplayer</Filter>
    </ClCompile>
    <ClCompile Include="..\..\xbmc\cores\dvdplayer\DVDMessage.cpp">
      <Filter>cores\dvdplayer</Filter>
    </ClCompile>
    <ClCompile Include="..\..\xbmc\cores\dvdplayer\DVDMessageQueue.cpp">
      <Filter>cores\dvdplayer</Filter>
    </ClCompile>
    <ClCompile Include="..\..\xbmc\cores\dvdplayer\DVDMessageTracker.cpp">
      <Filter>cores\dvdplayer</Filter>
    </ClCompile>
    <ClCompile Include="..\..\xbmc\cores\dvdplayer\DVDOverlayContainer.cpp">
      <Filter>cores\dvdplayer</Filter>
    </ClCompile>
    <ClCompile Include="..\..\xbmc\cores\dvdplayer\DVDOverlayRenderer.cpp">
      <Filter>cores\dvdplayer</Filter>
    </ClCompile>
    <ClCompile Include="..\..\xbmc\cores\dvdplayer\DVDPerformanceCounter.cpp">
      <Filter>cores\dvdplayer</Filter>
    </ClCompile>
    <ClCompile Include="..\..\xbmc\cores\dvdplayer\DVDPlayer.cpp">
      <Filter>cores\dvdplayer</Filter>
    </ClCompile>
    <ClCompile Include="..\..\xbmc\cores\dvdplayer\DVDPlayerAudio.cpp">
      <Filter>cores\dvdplayer</Filter>
    </ClCompile>
    <ClCompile Include="..\..\xbmc\cores\dvdplayer\DVDPlayerAudioResampler.cpp">
      <Filter>cores\dvdplayer</Filter>
    </ClCompile>
    <ClCompile Include="..\..\xbmc\cores\dvdplayer\DVDPlayerSubtitle.cpp">
      <Filter>cores\dvdplayer</Filter>
    </ClCompile>
    <ClCompile Include="..\..\xbmc\cores\dvdplayer\DVDPlayerTeletext.cpp">
      <Filter>cores\dvdplayer</Filter>
    </ClCompile>
    <ClCompile Include="..\..\xbmc\cores\dvdplayer\DVDPlayerVideo.cpp">
      <Filter>cores\dvdplayer</Filter>
    </ClCompile>
    <ClCompile Include="..\..\xbmc\cores\dvdplayer\DVDStreamInfo.cpp">
      <Filter>cores\dvdplayer</Filter>
    </ClCompile>
    <ClCompile Include="..\..\xbmc\cores\dvdplayer\DVDTSCorrection.cpp">
      <Filter>cores\dvdplayer</Filter>
    </ClCompile>
    <ClCompile Include="..\..\xbmc\cores\dvdplayer\Edl.cpp">
      <Filter>cores\dvdplayer</Filter>
    </ClCompile>
    <ClCompile Include="..\..\xbmc\cores\dvdplayer\DVDCodecs\DVDCodecUtils.cpp">
      <Filter>cores\dvdplayer\DVDCodecs</Filter>
    </ClCompile>
    <ClCompile Include="..\..\xbmc\cores\dvdplayer\DVDCodecs\DVDFactoryCodec.cpp">
      <Filter>cores\dvdplayer\DVDCodecs</Filter>
    </ClCompile>
    <ClCompile Include="..\..\xbmc\cores\dvdplayer\DVDCodecs\Audio\DVDAudioCodecFFmpeg.cpp">
      <Filter>cores\dvdplayer\DVDCodecs\Audio</Filter>
    </ClCompile>
    <ClCompile Include="..\..\xbmc\cores\dvdplayer\DVDCodecs\Audio\DVDAudioCodecLibMad.cpp">
      <Filter>cores\dvdplayer\DVDCodecs\Audio</Filter>
    </ClCompile>
    <ClCompile Include="..\..\xbmc\cores\dvdplayer\DVDCodecs\Audio\DVDAudioCodecLPcm.cpp">
      <Filter>cores\dvdplayer\DVDCodecs\Audio</Filter>
    </ClCompile>
    <ClCompile Include="..\..\xbmc\cores\dvdplayer\DVDCodecs\Audio\DVDAudioCodecPassthroughFFmpeg.cpp">
      <Filter>cores\dvdplayer\DVDCodecs\Audio</Filter>
    </ClCompile>
    <ClCompile Include="..\..\xbmc\cores\dvdplayer\DVDCodecs\Audio\DVDAudioCodecPcm.cpp">
      <Filter>cores\dvdplayer\DVDCodecs\Audio</Filter>
    </ClCompile>
    <ClCompile Include="..\..\xbmc\cores\dvdplayer\DVDCodecs\Audio\Encoders\DVDAudioEncoderFFmpeg.cpp">
      <Filter>cores\dvdplayer\DVDCodecs\Audio\Encoders</Filter>
    </ClCompile>
    <ClCompile Include="..\..\xbmc\cores\dvdplayer\DVDCodecs\Video\DVDVideoCodecCrystalHD.cpp">
      <Filter>cores\dvdplayer\DVDCodecs\Video</Filter>
    </ClCompile>
    <ClCompile Include="..\..\xbmc\cores\dvdplayer\DVDCodecs\Video\DVDVideoCodecFFmpeg.cpp">
      <Filter>cores\dvdplayer\DVDCodecs\Video</Filter>
    </ClCompile>
    <ClCompile Include="..\..\xbmc\cores\dvdplayer\DVDCodecs\Video\DVDVideoCodecLibMpeg2.cpp">
      <Filter>cores\dvdplayer\DVDCodecs\Video</Filter>
    </ClCompile>
    <ClCompile Include="..\..\xbmc\cores\dvdplayer\DVDCodecs\Video\DVDVideoPPFFmpeg.cpp">
      <Filter>cores\dvdplayer\DVDCodecs\Video</Filter>
    </ClCompile>
    <ClCompile Include="..\..\xbmc\cores\dvdplayer\DVDCodecs\Video\DXVA.cpp">
      <Filter>cores\dvdplayer\DVDCodecs\Video</Filter>
    </ClCompile>
    <ClCompile Include="..\..\xbmc\cores\dvdplayer\DVDCodecs\Overlay\DVDOverlayCodecCC.cpp">
      <Filter>cores\dvdplayer\DVDCodecs\Overlay</Filter>
    </ClCompile>
    <ClCompile Include="..\..\xbmc\cores\dvdplayer\DVDCodecs\Overlay\DVDOverlayCodecFFmpeg.cpp">
      <Filter>cores\dvdplayer\DVDCodecs\Overlay</Filter>
    </ClCompile>
    <ClCompile Include="..\..\xbmc\cores\dvdplayer\DVDCodecs\Overlay\DVDOverlayCodecSSA.cpp">
      <Filter>cores\dvdplayer\DVDCodecs\Overlay</Filter>
    </ClCompile>
    <ClCompile Include="..\..\xbmc\cores\dvdplayer\DVDCodecs\Overlay\DVDOverlayCodecText.cpp">
      <Filter>cores\dvdplayer\DVDCodecs\Overlay</Filter>
    </ClCompile>
    <ClCompile Include="..\..\xbmc\cores\dvdplayer\DVDCodecs\Overlay\libspucc\cc_decoder.c">
      <Filter>cores\dvdplayer\DVDCodecs\Overlay\libspucc</Filter>
    </ClCompile>
    <ClCompile Include="..\..\xbmc\cores\dvdplayer\DVDDemuxers\DVDDemux.cpp">
      <Filter>cores\dvdplayer\DVDDemuxers</Filter>
    </ClCompile>
    <ClCompile Include="..\..\xbmc\cores\dvdplayer\DVDDemuxers\DVDDemuxFFmpeg.cpp">
      <Filter>cores\dvdplayer\DVDDemuxers</Filter>
    </ClCompile>
    <ClCompile Include="..\..\xbmc\cores\dvdplayer\DVDDemuxers\DVDDemuxHTSP.cpp">
      <Filter>cores\dvdplayer\DVDDemuxers</Filter>
    </ClCompile>
    <ClCompile Include="..\..\xbmc\cores\dvdplayer\DVDDemuxers\DVDDemuxShoutcast.cpp">
      <Filter>cores\dvdplayer\DVDDemuxers</Filter>
    </ClCompile>
    <ClCompile Include="..\..\xbmc\cores\dvdplayer\DVDDemuxers\DVDDemuxUtils.cpp">
      <Filter>cores\dvdplayer\DVDDemuxers</Filter>
    </ClCompile>
    <ClCompile Include="..\..\xbmc\cores\dvdplayer\DVDDemuxers\DVDFactoryDemuxer.cpp">
      <Filter>cores\dvdplayer\DVDDemuxers</Filter>
    </ClCompile>
    <ClCompile Include="..\..\xbmc\cores\dvdplayer\DVDInputStreams\DVDFactoryInputStream.cpp">
      <Filter>cores\dvdplayer\DVDInputStreams</Filter>
    </ClCompile>
    <ClCompile Include="..\..\xbmc\cores\dvdplayer\DVDInputStreams\DVDInputStream.cpp">
      <Filter>cores\dvdplayer\DVDInputStreams</Filter>
    </ClCompile>
    <ClCompile Include="..\..\xbmc\cores\dvdplayer\DVDInputStreams\DVDInputStreamFFmpeg.cpp">
      <Filter>cores\dvdplayer\DVDInputStreams</Filter>
    </ClCompile>
    <ClCompile Include="..\..\xbmc\cores\dvdplayer\DVDInputStreams\DVDInputStreamFile.cpp">
      <Filter>cores\dvdplayer\DVDInputStreams</Filter>
    </ClCompile>
    <ClCompile Include="..\..\xbmc\cores\dvdplayer\DVDInputStreams\DVDInputStreamHTSP.cpp">
      <Filter>cores\dvdplayer\DVDInputStreams</Filter>
    </ClCompile>
    <ClCompile Include="..\..\xbmc\cores\dvdplayer\DVDInputStreams\DVDInputStreamHttp.cpp">
      <Filter>cores\dvdplayer\DVDInputStreams</Filter>
    </ClCompile>
    <ClCompile Include="..\..\xbmc\cores\dvdplayer\DVDInputStreams\DVDInputStreamMemory.cpp">
      <Filter>cores\dvdplayer\DVDInputStreams</Filter>
    </ClCompile>
    <ClCompile Include="..\..\xbmc\cores\dvdplayer\DVDInputStreams\DVDInputStreamNavigator.cpp">
      <Filter>cores\dvdplayer\DVDInputStreams</Filter>
    </ClCompile>
    <ClCompile Include="..\..\xbmc\cores\dvdplayer\DVDInputStreams\DVDInputStreamRTMP.cpp">
      <Filter>cores\dvdplayer\DVDInputStreams</Filter>
    </ClCompile>
    <ClCompile Include="..\..\xbmc\cores\dvdplayer\DVDInputStreams\DVDStateSerializer.cpp">
      <Filter>cores\dvdplayer\DVDInputStreams</Filter>
    </ClCompile>
    <ClCompile Include="..\..\xbmc\cores\dvdplayer\DVDSubtitles\DVDFactorySubtitle.cpp">
      <Filter>cores\dvdplayer\DVDSubtitles</Filter>
    </ClCompile>
    <ClCompile Include="..\..\xbmc\cores\dvdplayer\DVDSubtitles\DVDSubtitleLineCollection.cpp">
      <Filter>cores\dvdplayer\DVDSubtitles</Filter>
    </ClCompile>
    <ClCompile Include="..\..\xbmc\cores\dvdplayer\DVDSubtitles\DVDSubtitleParserMicroDVD.cpp">
      <Filter>cores\dvdplayer\DVDSubtitles</Filter>
    </ClCompile>
    <ClCompile Include="..\..\xbmc\cores\dvdplayer\DVDSubtitles\DVDSubtitleParserMPL2.cpp">
      <Filter>cores\dvdplayer\DVDSubtitles</Filter>
    </ClCompile>
    <ClCompile Include="..\..\xbmc\cores\dvdplayer\DVDSubtitles\DVDSubtitleParserSami.cpp">
      <Filter>cores\dvdplayer\DVDSubtitles</Filter>
    </ClCompile>
    <ClCompile Include="..\..\xbmc\cores\dvdplayer\DVDSubtitles\DVDSubtitleParserSSA.cpp">
      <Filter>cores\dvdplayer\DVDSubtitles</Filter>
    </ClCompile>
    <ClCompile Include="..\..\xbmc\cores\dvdplayer\DVDSubtitles\DVDSubtitleParserSubrip.cpp">
      <Filter>cores\dvdplayer\DVDSubtitles</Filter>
    </ClCompile>
    <ClCompile Include="..\..\xbmc\cores\dvdplayer\DVDSubtitles\DVDSubtitleParserVplayer.cpp">
      <Filter>cores\dvdplayer\DVDSubtitles</Filter>
    </ClCompile>
    <ClCompile Include="..\..\xbmc\cores\dvdplayer\DVDSubtitles\DVDSubtitlesLibass.cpp">
      <Filter>cores\dvdplayer\DVDSubtitles</Filter>
    </ClCompile>
    <ClCompile Include="..\..\xbmc\cores\dvdplayer\DVDSubtitles\DVDSubtitleStream.cpp">
      <Filter>cores\dvdplayer\DVDSubtitles</Filter>
    </ClCompile>
    <ClCompile Include="..\..\xbmc\cores\paplayer\ADPCMCodec.cpp">
      <Filter>cores\paplayer</Filter>
    </ClCompile>
    <ClCompile Include="..\..\xbmc\cores\paplayer\ASAPCodec.cpp">
      <Filter>cores\paplayer</Filter>
    </ClCompile>
    <ClCompile Include="..\..\xbmc\cores\paplayer\AudioDecoder.cpp">
      <Filter>cores\paplayer</Filter>
    </ClCompile>
    <ClCompile Include="..\..\xbmc\cores\paplayer\CDDAcodec.cpp">
      <Filter>cores\paplayer</Filter>
    </ClCompile>
    <ClCompile Include="..\..\xbmc\cores\paplayer\CodecFactory.cpp">
      <Filter>cores\paplayer</Filter>
    </ClCompile>
    <ClCompile Include="..\..\xbmc\cores\paplayer\DVDPlayerCodec.cpp">
      <Filter>cores\paplayer</Filter>
    </ClCompile>
    <ClCompile Include="..\..\xbmc\cores\paplayer\FLACcodec.cpp">
      <Filter>cores\paplayer</Filter>
    </ClCompile>
    <ClCompile Include="..\..\xbmc\cores\paplayer\ModplugCodec.cpp">
      <Filter>cores\paplayer</Filter>
    </ClCompile>
    <ClCompile Include="..\..\xbmc\cores\paplayer\MP3codec.cpp">
      <Filter>cores\paplayer</Filter>
    </ClCompile>
    <ClCompile Include="..\..\xbmc\cores\paplayer\NSFCodec.cpp">
      <Filter>cores\paplayer</Filter>
    </ClCompile>
    <ClCompile Include="..\..\xbmc\cores\paplayer\OggCallback.cpp">
      <Filter>cores\paplayer</Filter>
    </ClCompile>
    <ClCompile Include="..\..\xbmc\cores\paplayer\OGGcodec.cpp">
      <Filter>cores\paplayer</Filter>
    </ClCompile>
    <ClCompile Include="..\..\xbmc\cores\paplayer\PAPlayer.cpp">
      <Filter>cores\paplayer</Filter>
    </ClCompile>
    <ClCompile Include="..\..\xbmc\cores\paplayer\ReplayGain.cpp">
      <Filter>cores\paplayer</Filter>
    </ClCompile>
    <ClCompile Include="..\..\xbmc\cores\paplayer\SIDCodec.cpp">
      <Filter>cores\paplayer</Filter>
    </ClCompile>
    <ClCompile Include="..\..\xbmc\cores\paplayer\SPCCodec.cpp">
      <Filter>cores\paplayer</Filter>
    </ClCompile>
    <ClCompile Include="..\..\xbmc\cores\paplayer\TimidityCodec.cpp">
      <Filter>cores\paplayer</Filter>
    </ClCompile>
    <ClCompile Include="..\..\xbmc\cores\paplayer\VGMCodec.cpp">
      <Filter>cores\paplayer</Filter>
    </ClCompile>
    <ClCompile Include="..\..\xbmc\cores\paplayer\WAVcodec.cpp">
      <Filter>cores\paplayer</Filter>
    </ClCompile>
    <ClCompile Include="..\..\xbmc\cores\paplayer\YMCodec.cpp">
      <Filter>cores\paplayer</Filter>
    </ClCompile>
    <ClCompile Include="..\..\xbmc\cores\DllLoader\coff.cpp">
      <Filter>cores\DllLoader</Filter>
    </ClCompile>
    <ClCompile Include="..\..\xbmc\cores\DllLoader\dll.cpp">
      <Filter>cores\DllLoader</Filter>
    </ClCompile>
    <ClCompile Include="..\..\xbmc\cores\DllLoader\dll_tracker.cpp">
      <Filter>cores\DllLoader</Filter>
    </ClCompile>
    <ClCompile Include="..\..\xbmc\cores\DllLoader\dll_tracker_file.cpp">
      <Filter>cores\DllLoader</Filter>
    </ClCompile>
    <ClCompile Include="..\..\xbmc\cores\DllLoader\dll_tracker_library.cpp">
      <Filter>cores\DllLoader</Filter>
    </ClCompile>
    <ClCompile Include="..\..\xbmc\cores\DllLoader\dll_util.cpp">
      <Filter>cores\DllLoader</Filter>
    </ClCompile>
    <ClCompile Include="..\..\xbmc\cores\DllLoader\DllLoader.cpp">
      <Filter>cores\DllLoader</Filter>
    </ClCompile>
    <ClCompile Include="..\..\xbmc\cores\DllLoader\DllLoaderContainer.cpp">
      <Filter>cores\DllLoader</Filter>
    </ClCompile>
    <ClCompile Include="..\..\xbmc\cores\DllLoader\LibraryLoader.cpp">
      <Filter>cores\DllLoader</Filter>
    </ClCompile>
    <ClCompile Include="..\..\xbmc\cores\DllLoader\Win32DllLoader.cpp">
      <Filter>cores\DllLoader</Filter>
    </ClCompile>
    <ClCompile Include="..\..\xbmc\cores\DllLoader\exports\emu_dummy.cpp">
      <Filter>cores\DllLoader\exports</Filter>
    </ClCompile>
    <ClCompile Include="..\..\xbmc\cores\DllLoader\exports\emu_kernel32.cpp">
      <Filter>cores\DllLoader\exports</Filter>
    </ClCompile>
    <ClCompile Include="..\..\xbmc\cores\DllLoader\exports\emu_msvcrt.cpp">
      <Filter>cores\DllLoader\exports</Filter>
    </ClCompile>
    <ClCompile Include="..\..\xbmc\cores\DllLoader\exports\win32-dirent.cpp">
      <Filter>cores\DllLoader\exports</Filter>
    </ClCompile>
    <ClCompile Include="..\..\xbmc\cores\DllLoader\exports\emu_socket\inet_aton.c">
      <Filter>cores\DllLoader\exports\emu_socket</Filter>
    </ClCompile>
    <ClCompile Include="..\..\xbmc\cores\DllLoader\exports\emu_socket\inet_ntop.c">
      <Filter>cores\DllLoader\exports\emu_socket</Filter>
    </ClCompile>
    <ClCompile Include="..\..\xbmc\cores\DllLoader\exports\emu_socket\inet_pton.c">
      <Filter>cores\DllLoader\exports\emu_socket</Filter>
    </ClCompile>
    <ClCompile Include="..\..\xbmc\cores\DllLoader\exports\util\EmuFileWrapper.cpp">
      <Filter>cores\DllLoader\exports\util</Filter>
    </ClCompile>
    <ClCompile Include="..\..\xbmc\cores\VideoRenderers\BaseRenderer.cpp">
      <Filter>cores\VideoRenderers</Filter>
    </ClCompile>
    <ClCompile Include="..\..\xbmc\cores\VideoRenderers\LinuxRenderer.cpp">
      <Filter>cores\VideoRenderers</Filter>
    </ClCompile>
    <ClCompile Include="..\..\xbmc\cores\VideoRenderers\LinuxRendererGL.cpp">
      <Filter>cores\VideoRenderers</Filter>
    </ClCompile>
    <ClCompile Include="..\..\xbmc\cores\VideoRenderers\OverlayRenderer.cpp">
      <Filter>cores\VideoRenderers</Filter>
    </ClCompile>
    <ClCompile Include="..\..\xbmc\cores\VideoRenderers\OverlayRendererDX.cpp">
      <Filter>cores\VideoRenderers</Filter>
    </ClCompile>
    <ClCompile Include="..\..\xbmc\cores\VideoRenderers\OverlayRendererGL.cpp">
      <Filter>cores\VideoRenderers</Filter>
    </ClCompile>
    <ClCompile Include="..\..\xbmc\cores\VideoRenderers\OverlayRendererUtil.cpp">
      <Filter>cores\VideoRenderers</Filter>
    </ClCompile>
    <ClCompile Include="..\..\xbmc\cores\VideoRenderers\RenderManager.cpp">
      <Filter>cores\VideoRenderers</Filter>
    </ClCompile>
    <ClCompile Include="..\..\xbmc\cores\VideoRenderers\WinRenderer.cpp">
      <Filter>cores\VideoRenderers</Filter>
    </ClCompile>
    <ClCompile Include="..\..\xbmc\cores\VideoRenderers\VideoShaders\ConvolutionKernels.cpp">
      <Filter>cores\VideoRenderers\Shaders</Filter>
    </ClCompile>
    <ClCompile Include="..\..\xbmc\cores\VideoRenderers\VideoShaders\VideoFilterShader.cpp">
      <Filter>cores\VideoRenderers\Shaders</Filter>
    </ClCompile>
    <ClCompile Include="..\..\xbmc\cores\VideoRenderers\VideoShaders\YUV2RGBShader.cpp">
      <Filter>cores\VideoRenderers\Shaders</Filter>
    </ClCompile>
    <ClCompile Include="..\..\xbmc\cores\AudioRenderers\AudioRendererFactory.cpp">
      <Filter>cores\AudioRenderers</Filter>
    </ClCompile>
    <ClCompile Include="..\..\xbmc\cores\AudioRenderers\NullDirectSound.cpp">
      <Filter>cores\AudioRenderers</Filter>
    </ClCompile>
    <ClCompile Include="..\..\xbmc\utils\PCMRemap.cpp">
      <Filter>cores\AudioRenderers</Filter>
    </ClCompile>
    <ClCompile Include="..\..\xbmc\cores\AudioRenderers\PulseAudioDirectSound.cpp">
      <Filter>cores\AudioRenderers</Filter>
    </ClCompile>
    <ClCompile Include="..\..\xbmc\cores\AudioRenderers\Win32DirectSound.cpp">
      <Filter>cores\AudioRenderers</Filter>
    </ClCompile>
    <ClCompile Include="..\..\xbmc\cores\AudioRenderers\Win32WASAPI.cpp">
      <Filter>cores\AudioRenderers</Filter>
    </ClCompile>
    <ClCompile Include="..\..\xbmc\cores\ExternalPlayer\ExternalPlayer.cpp">
      <Filter>cores\ExternalPlayer</Filter>
    </ClCompile>
    <ClCompile Include="..\..\xbmc\cores\playercorefactory\PlayerCoreFactory.cpp">
      <Filter>cores\PlayerCoreFactory</Filter>
    </ClCompile>
    <ClCompile Include="..\..\xbmc\cores\playercorefactory\PlayerSelectionRule.cpp">
      <Filter>cores\PlayerCoreFactory</Filter>
    </ClCompile>
    <ClCompile Include="..\..\xbmc\FileSystem\AddonsDirectory.cpp">
      <Filter>filesystem</Filter>
    </ClCompile>
    <ClCompile Include="..\..\xbmc\FileSystem\ASAPFileDirectory.cpp">
      <Filter>filesystem</Filter>
    </ClCompile>
    <ClCompile Include="..\..\xbmc\FileSystem\CacheMemBuffer.cpp">
      <Filter>filesystem</Filter>
    </ClCompile>
    <ClCompile Include="..\..\xbmc\FileSystem\CacheStrategy.cpp">
      <Filter>filesystem</Filter>
    </ClCompile>
    <ClCompile Include="..\..\xbmc\FileSystem\CDDADirectory.cpp">
      <Filter>filesystem</Filter>
    </ClCompile>
    <ClCompile Include="..\..\xbmc\FileSystem\DAAPDirectory.cpp">
      <Filter>filesystem</Filter>
    </ClCompile>
    <ClCompile Include="..\..\xbmc\FileSystem\DAVDirectory.cpp">
      <Filter>filesystem</Filter>
    </ClCompile>
    <ClCompile Include="..\..\xbmc\FileSystem\Directory.cpp">
      <Filter>filesystem</Filter>
    </ClCompile>
    <ClCompile Include="..\..\xbmc\FileSystem\DirectoryCache.cpp">
      <Filter>filesystem</Filter>
    </ClCompile>
    <ClCompile Include="..\..\xbmc\FileSystem\DirectoryHistory.cpp">
      <Filter>filesystem</Filter>
    </ClCompile>
    <ClCompile Include="..\..\xbmc\FileSystem\DirectoryTuxBox.cpp">
      <Filter>filesystem</Filter>
    </ClCompile>
    <ClCompile Include="..\..\xbmc\FileSystem\DllLibCurl.cpp">
      <Filter>filesystem</Filter>
    </ClCompile>
    <ClCompile Include="..\..\xbmc\FileSystem\FactoryDirectory.cpp">
      <Filter>filesystem</Filter>
    </ClCompile>
    <ClCompile Include="..\..\xbmc\FileSystem\FactoryFileDirectory.cpp">
      <Filter>filesystem</Filter>
    </ClCompile>
    <ClCompile Include="..\..\xbmc\FileSystem\File.cpp">
      <Filter>filesystem</Filter>
    </ClCompile>
    <ClCompile Include="..\..\xbmc\FileSystem\FileCache.cpp">
      <Filter>filesystem</Filter>
    </ClCompile>
    <ClCompile Include="..\..\xbmc\FileSystem\FileCDDA.cpp">
      <Filter>filesystem</Filter>
    </ClCompile>
    <ClCompile Include="..\..\xbmc\FileSystem\FileCurl.cpp">
      <Filter>filesystem</Filter>
    </ClCompile>
    <ClCompile Include="..\..\xbmc\FileSystem\FileDAAP.cpp">
      <Filter>filesystem</Filter>
    </ClCompile>
    <ClCompile Include="..\..\xbmc\FileSystem\FileFactory.cpp">
      <Filter>filesystem</Filter>
    </ClCompile>
    <ClCompile Include="..\..\xbmc\FileSystem\FileFileReader.cpp">
      <Filter>filesystem</Filter>
    </ClCompile>
    <ClCompile Include="..\..\xbmc\FileSystem\FileHD.cpp">
      <Filter>filesystem</Filter>
    </ClCompile>
    <ClCompile Include="..\..\xbmc\FileSystem\FileISO.cpp">
      <Filter>filesystem</Filter>
    </ClCompile>
    <ClCompile Include="..\..\xbmc\FileSystem\FileLastFM.cpp">
      <Filter>filesystem</Filter>
    </ClCompile>
    <ClCompile Include="..\..\xbmc\FileSystem\FileMusicDatabase.cpp">
      <Filter>filesystem</Filter>
    </ClCompile>
    <ClCompile Include="..\..\xbmc\FileSystem\FileRar.cpp">
      <Filter>filesystem</Filter>
    </ClCompile>
    <ClCompile Include="..\..\xbmc\FileSystem\FileRTV.cpp">
      <Filter>filesystem</Filter>
    </ClCompile>
    <ClCompile Include="..\..\xbmc\FileSystem\FileSFTP.cpp">
      <Filter>filesystem</Filter>
    </ClCompile>
    <ClCompile Include="..\..\xbmc\FileSystem\FileShoutcast.cpp">
      <Filter>filesystem</Filter>
    </ClCompile>
    <ClCompile Include="..\..\xbmc\FileSystem\FileSpecialProtocol.cpp">
      <Filter>filesystem</Filter>
    </ClCompile>
    <ClCompile Include="..\..\xbmc\FileSystem\FileTuxBox.cpp">
      <Filter>filesystem</Filter>
    </ClCompile>
    <ClCompile Include="..\..\xbmc\FileSystem\FileZip.cpp">
      <Filter>filesystem</Filter>
    </ClCompile>
    <ClCompile Include="..\..\xbmc\FileSystem\FTPDirectory.cpp">
      <Filter>filesystem</Filter>
    </ClCompile>
    <ClCompile Include="..\..\xbmc\FileSystem\FTPParse.cpp">
      <Filter>filesystem</Filter>
    </ClCompile>
    <ClCompile Include="..\..\xbmc\FileSystem\HDDirectory.cpp">
      <Filter>filesystem</Filter>
    </ClCompile>
    <ClCompile Include="..\..\xbmc\FileSystem\HDHomeRun.cpp">
      <Filter>filesystem</Filter>
    </ClCompile>
    <ClCompile Include="..\..\xbmc\FileSystem\HTSPDirectory.cpp">
      <Filter>filesystem</Filter>
    </ClCompile>
    <ClCompile Include="..\..\xbmc\FileSystem\HTSPSession.cpp">
      <Filter>filesystem</Filter>
    </ClCompile>
    <ClCompile Include="..\..\xbmc\FileSystem\HTTPDirectory.cpp">
      <Filter>filesystem</Filter>
    </ClCompile>
    <ClCompile Include="..\..\xbmc\FileSystem\IDirectory.cpp">
      <Filter>filesystem</Filter>
    </ClCompile>
    <ClCompile Include="..\..\xbmc\FileSystem\IFile.cpp">
      <Filter>filesystem</Filter>
    </ClCompile>
    <ClCompile Include="..\..\xbmc\FileSystem\iso9660.cpp">
      <Filter>filesystem</Filter>
    </ClCompile>
    <ClCompile Include="..\..\xbmc\FileSystem\ISO9660Directory.cpp">
      <Filter>filesystem</Filter>
    </ClCompile>
    <ClCompile Include="..\..\xbmc\FileSystem\LastFMDirectory.cpp">
      <Filter>filesystem</Filter>
    </ClCompile>
    <ClCompile Include="..\..\xbmc\FileSystem\MultiPathDirectory.cpp">
      <Filter>filesystem</Filter>
    </ClCompile>
    <ClCompile Include="..\..\xbmc\FileSystem\MultiPathFile.cpp">
      <Filter>filesystem</Filter>
    </ClCompile>
    <ClCompile Include="..\..\xbmc\FileSystem\MusicDatabaseDirectory.cpp">
      <Filter>filesystem</Filter>
    </ClCompile>
    <ClCompile Include="..\..\xbmc\FileSystem\MusicFileDirectory.cpp">
      <Filter>filesystem</Filter>
    </ClCompile>
    <ClCompile Include="..\..\xbmc\FileSystem\MusicSearchDirectory.cpp">
      <Filter>filesystem</Filter>
    </ClCompile>
    <ClCompile Include="..\..\xbmc\FileSystem\MythDirectory.cpp">
      <Filter>filesystem</Filter>
    </ClCompile>
    <ClCompile Include="..\..\xbmc\FileSystem\MythFile.cpp">
      <Filter>filesystem</Filter>
    </ClCompile>
    <ClCompile Include="..\..\xbmc\FileSystem\MythSession.cpp">
      <Filter>filesystem</Filter>
    </ClCompile>
    <ClCompile Include="..\..\xbmc\FileSystem\NptXbmcFile.cpp">
      <Filter>filesystem</Filter>
    </ClCompile>
    <ClCompile Include="..\..\xbmc\FileSystem\NSFFileDirectory.cpp">
      <Filter>filesystem</Filter>
    </ClCompile>
    <ClCompile Include="..\..\xbmc\FileSystem\OGGFileDirectory.cpp">
      <Filter>filesystem</Filter>
    </ClCompile>
    <ClCompile Include="..\..\xbmc\FileSystem\PlaylistDirectory.cpp">
      <Filter>filesystem</Filter>
    </ClCompile>
    <ClCompile Include="..\..\xbmc\FileSystem\PlaylistFileDirectory.cpp">
      <Filter>filesystem</Filter>
    </ClCompile>
    <ClCompile Include="..\..\xbmc\FileSystem\PluginDirectory.cpp">
      <Filter>filesystem</Filter>
    </ClCompile>
    <ClCompile Include="..\..\xbmc\FileSystem\RarDirectory.cpp">
      <Filter>filesystem</Filter>
    </ClCompile>
    <ClCompile Include="..\..\xbmc\FileSystem\RarManager.cpp">
      <Filter>filesystem</Filter>
    </ClCompile>
    <ClCompile Include="..\..\xbmc\FileSystem\RSSDirectory.cpp">
      <Filter>filesystem</Filter>
    </ClCompile>
    <ClCompile Include="..\..\xbmc\FileSystem\RTVDirectory.cpp">
      <Filter>filesystem</Filter>
    </ClCompile>
    <ClCompile Include="..\..\xbmc\FileSystem\SAPDirectory.cpp">
      <Filter>filesystem</Filter>
    </ClCompile>
    <ClCompile Include="..\..\xbmc\FileSystem\SAPFile.cpp">
      <Filter>filesystem</Filter>
    </ClCompile>
    <ClCompile Include="..\..\xbmc\FileSystem\SFTPDirectory.cpp">
      <Filter>filesystem</Filter>
    </ClCompile>
    <ClCompile Include="..\..\xbmc\FileSystem\SIDFileDirectory.cpp">
      <Filter>filesystem</Filter>
    </ClCompile>
    <ClCompile Include="..\..\xbmc\FileSystem\SmartPlaylistDirectory.cpp">
      <Filter>filesystem</Filter>
    </ClCompile>
    <ClCompile Include="..\..\xbmc\FileSystem\SpecialProtocol.cpp">
      <Filter>filesystem</Filter>
    </ClCompile>
    <ClCompile Include="..\..\xbmc\FileSystem\SpecialProtocolDirectory.cpp">
      <Filter>filesystem</Filter>
    </ClCompile>
    <ClCompile Include="..\..\xbmc\FileSystem\StackDirectory.cpp">
      <Filter>filesystem</Filter>
    </ClCompile>
    <ClCompile Include="..\..\xbmc\FileSystem\SourcesDirectory.cpp">
      <Filter>filesystem</Filter>
    </ClCompile>
    <ClCompile Include="..\..\xbmc\FileSystem\UPnPDirectory.cpp">
      <Filter>filesystem</Filter>
    </ClCompile>
    <ClCompile Include="..\..\xbmc\FileSystem\VideoDatabaseDirectory.cpp">
      <Filter>filesystem</Filter>
    </ClCompile>
    <ClCompile Include="..\..\xbmc\FileSystem\VirtualDirectory.cpp">
      <Filter>filesystem</Filter>
    </ClCompile>
    <ClCompile Include="..\..\xbmc\FileSystem\VTPDirectory.cpp">
      <Filter>filesystem</Filter>
    </ClCompile>
    <ClCompile Include="..\..\xbmc\FileSystem\VTPFile.cpp">
      <Filter>filesystem</Filter>
    </ClCompile>
    <ClCompile Include="..\..\xbmc\FileSystem\VTPSession.cpp">
      <Filter>filesystem</Filter>
    </ClCompile>
    <ClCompile Include="..\..\xbmc\FileSystem\ZipDirectory.cpp">
      <Filter>filesystem</Filter>
    </ClCompile>
    <ClCompile Include="..\..\xbmc\FileSystem\ZipManager.cpp">
      <Filter>filesystem</Filter>
    </ClCompile>
    <ClCompile Include="..\..\xbmc\FileSystem\MusicDatabaseDirectory\DirectoryNode.cpp">
      <Filter>filesystem\MusicDatabaseDirectory</Filter>
    </ClCompile>
    <ClCompile Include="..\..\xbmc\FileSystem\MusicDatabaseDirectory\DirectoryNodeAlbum.cpp">
      <Filter>filesystem\MusicDatabaseDirectory</Filter>
    </ClCompile>
    <ClCompile Include="..\..\xbmc\FileSystem\MusicDatabaseDirectory\DirectoryNodeAlbumCompilations.cpp">
      <Filter>filesystem\MusicDatabaseDirectory</Filter>
    </ClCompile>
    <ClCompile Include="..\..\xbmc\FileSystem\MusicDatabaseDirectory\DirectoryNodeAlbumCompilationsSongs.cpp">
      <Filter>filesystem\MusicDatabaseDirectory</Filter>
    </ClCompile>
    <ClCompile Include="..\..\xbmc\FileSystem\MusicDatabaseDirectory\DirectoryNodeAlbumRecentlyAdded.cpp">
      <Filter>filesystem\MusicDatabaseDirectory</Filter>
    </ClCompile>
    <ClCompile Include="..\..\xbmc\FileSystem\MusicDatabaseDirectory\DirectoryNodeAlbumRecentlyAddedSong.cpp">
      <Filter>filesystem\MusicDatabaseDirectory</Filter>
    </ClCompile>
    <ClCompile Include="..\..\xbmc\FileSystem\MusicDatabaseDirectory\DirectoryNodeAlbumRecentlyPlayed.cpp">
      <Filter>filesystem\MusicDatabaseDirectory</Filter>
    </ClCompile>
    <ClCompile Include="..\..\xbmc\FileSystem\MusicDatabaseDirectory\DirectoryNodeAlbumRecentlyPlayedSong.cpp">
      <Filter>filesystem\MusicDatabaseDirectory</Filter>
    </ClCompile>
    <ClCompile Include="..\..\xbmc\FileSystem\MusicDatabaseDirectory\DirectoryNodeAlbumTop100.cpp">
      <Filter>filesystem\MusicDatabaseDirectory</Filter>
    </ClCompile>
    <ClCompile Include="..\..\xbmc\FileSystem\MusicDatabaseDirectory\DirectoryNodeAlbumTop100Song.cpp">
      <Filter>filesystem\MusicDatabaseDirectory</Filter>
    </ClCompile>
    <ClCompile Include="..\..\xbmc\FileSystem\MusicDatabaseDirectory\DirectoryNodeArtist.cpp">
      <Filter>filesystem\MusicDatabaseDirectory</Filter>
    </ClCompile>
    <ClCompile Include="..\..\xbmc\FileSystem\MusicDatabaseDirectory\DirectoryNodeGenre.cpp">
      <Filter>filesystem\MusicDatabaseDirectory</Filter>
    </ClCompile>
    <ClCompile Include="..\..\xbmc\FileSystem\MusicDatabaseDirectory\DirectoryNodeOverview.cpp">
      <Filter>filesystem\MusicDatabaseDirectory</Filter>
    </ClCompile>
    <ClCompile Include="..\..\xbmc\FileSystem\MusicDatabaseDirectory\DirectoryNodeRoot.cpp">
      <Filter>filesystem\MusicDatabaseDirectory</Filter>
    </ClCompile>
    <ClCompile Include="..\..\xbmc\FileSystem\MusicDatabaseDirectory\DirectoryNodeSingles.cpp">
      <Filter>filesystem\MusicDatabaseDirectory</Filter>
    </ClCompile>
    <ClCompile Include="..\..\xbmc\FileSystem\MusicDatabaseDirectory\DirectoryNodeSong.cpp">
      <Filter>filesystem\MusicDatabaseDirectory</Filter>
    </ClCompile>
    <ClCompile Include="..\..\xbmc\FileSystem\MusicDatabaseDirectory\DirectoryNodeSongTop100.cpp">
      <Filter>filesystem\MusicDatabaseDirectory</Filter>
    </ClCompile>
    <ClCompile Include="..\..\xbmc\FileSystem\MusicDatabaseDirectory\DirectoryNodeTop100.cpp">
      <Filter>filesystem\MusicDatabaseDirectory</Filter>
    </ClCompile>
    <ClCompile Include="..\..\xbmc\FileSystem\MusicDatabaseDirectory\DirectoryNodeYear.cpp">
      <Filter>filesystem\MusicDatabaseDirectory</Filter>
    </ClCompile>
    <ClCompile Include="..\..\xbmc\FileSystem\MusicDatabaseDirectory\DirectoryNodeYearAlbum.cpp">
      <Filter>filesystem\MusicDatabaseDirectory</Filter>
    </ClCompile>
    <ClCompile Include="..\..\xbmc\FileSystem\MusicDatabaseDirectory\DirectoryNodeYearSong.cpp">
      <Filter>filesystem\MusicDatabaseDirectory</Filter>
    </ClCompile>
    <ClCompile Include="..\..\xbmc\FileSystem\MusicDatabaseDirectory\QueryParams.cpp">
      <Filter>filesystem\MusicDatabaseDirectory</Filter>
    </ClCompile>
    <ClCompile Include="..\..\xbmc\FileSystem\VideoDatabaseDirectory\DirectoryNode.cpp">
      <Filter>filesystem\VideoDatabaseDirectory</Filter>
    </ClCompile>
    <ClCompile Include="..\..\xbmc\FileSystem\VideoDatabaseDirectory\DirectoryNodeActor.cpp">
      <Filter>filesystem\VideoDatabaseDirectory</Filter>
    </ClCompile>
    <ClCompile Include="..\..\xbmc\FileSystem\VideoDatabaseDirectory\DirectoryNodeDirector.cpp">
      <Filter>filesystem\VideoDatabaseDirectory</Filter>
    </ClCompile>
    <ClCompile Include="..\..\xbmc\FileSystem\VideoDatabaseDirectory\DirectoryNodeEpisodes.cpp">
      <Filter>filesystem\VideoDatabaseDirectory</Filter>
    </ClCompile>
    <ClCompile Include="..\..\xbmc\FileSystem\VideoDatabaseDirectory\DirectoryNodeGenre.cpp">
      <Filter>filesystem\VideoDatabaseDirectory</Filter>
    </ClCompile>
    <ClCompile Include="..\..\xbmc\FileSystem\VideoDatabaseDirectory\DirectoryNodeMoviesOverview.cpp">
      <Filter>filesystem\VideoDatabaseDirectory</Filter>
    </ClCompile>
    <ClCompile Include="..\..\xbmc\FileSystem\VideoDatabaseDirectory\DirectoryNodeMusicVideoAlbum.cpp">
      <Filter>filesystem\VideoDatabaseDirectory</Filter>
    </ClCompile>
    <ClCompile Include="..\..\xbmc\FileSystem\VideoDatabaseDirectory\DirectoryNodeMusicVideosOverview.cpp">
      <Filter>filesystem\VideoDatabaseDirectory</Filter>
    </ClCompile>
    <ClCompile Include="..\..\xbmc\FileSystem\VideoDatabaseDirectory\DirectoryNodeOverview.cpp">
      <Filter>filesystem\VideoDatabaseDirectory</Filter>
    </ClCompile>
    <ClCompile Include="..\..\xbmc\FileSystem\VideoDatabaseDirectory\DirectoryNodeRecentlyAddedEpisodes.cpp">
      <Filter>filesystem\VideoDatabaseDirectory</Filter>
    </ClCompile>
    <ClCompile Include="..\..\xbmc\FileSystem\VideoDatabaseDirectory\DirectoryNodeRecentlyAddedMovies.cpp">
      <Filter>filesystem\VideoDatabaseDirectory</Filter>
    </ClCompile>
    <ClCompile Include="..\..\xbmc\FileSystem\VideoDatabaseDirectory\DirectoryNodeRecentlyAddedMusicVideos.cpp">
      <Filter>filesystem\VideoDatabaseDirectory</Filter>
    </ClCompile>
    <ClCompile Include="..\..\xbmc\FileSystem\VideoDatabaseDirectory\DirectoryNodeRoot.cpp">
      <Filter>filesystem\VideoDatabaseDirectory</Filter>
    </ClCompile>
    <ClCompile Include="..\..\xbmc\FileSystem\VideoDatabaseDirectory\DirectoryNodeSeasons.cpp">
      <Filter>filesystem\VideoDatabaseDirectory</Filter>
    </ClCompile>
    <ClCompile Include="..\..\xbmc\FileSystem\VideoDatabaseDirectory\DirectoryNodeSets.cpp">
      <Filter>filesystem\VideoDatabaseDirectory</Filter>
    </ClCompile>
    <ClCompile Include="..\..\xbmc\FileSystem\VideoDatabaseDirectory\DirectoryNodeStudio.cpp">
      <Filter>filesystem\VideoDatabaseDirectory</Filter>
    </ClCompile>
    <ClCompile Include="..\..\xbmc\FileSystem\VideoDatabaseDirectory\DirectoryNodeTitleMovies.cpp">
      <Filter>filesystem\VideoDatabaseDirectory</Filter>
    </ClCompile>
    <ClCompile Include="..\..\xbmc\FileSystem\VideoDatabaseDirectory\DirectoryNodeTitleMusicVideos.cpp">
      <Filter>filesystem\VideoDatabaseDirectory</Filter>
    </ClCompile>
    <ClCompile Include="..\..\xbmc\FileSystem\VideoDatabaseDirectory\DirectoryNodeTitleTvShows.cpp">
      <Filter>filesystem\VideoDatabaseDirectory</Filter>
    </ClCompile>
    <ClCompile Include="..\..\xbmc\FileSystem\VideoDatabaseDirectory\DirectoryNodeTvShowsOverview.cpp">
      <Filter>filesystem\VideoDatabaseDirectory</Filter>
    </ClCompile>
    <ClCompile Include="..\..\xbmc\FileSystem\VideoDatabaseDirectory\DirectoryNodeYear.cpp">
      <Filter>filesystem\VideoDatabaseDirectory</Filter>
    </ClCompile>
    <ClCompile Include="..\..\xbmc\FileSystem\VideoDatabaseDirectory\QueryParams.cpp">
      <Filter>filesystem\VideoDatabaseDirectory</Filter>
    </ClCompile>
    <ClCompile Include="..\..\xbmc\addons\Addon.cpp">
      <Filter>addons</Filter>
    </ClCompile>
    <ClCompile Include="..\..\xbmc\addons\AddonManager.cpp">
      <Filter>addons</Filter>
    </ClCompile>
    <ClCompile Include="..\..\xbmc\addons\AddonStatusHandler.cpp">
      <Filter>addons</Filter>
    </ClCompile>
    <ClCompile Include="..\..\xbmc\addons\Scraper.cpp">
      <Filter>addons</Filter>
    </ClCompile>
    <ClCompile Include="..\..\xbmc\addons\ScreenSaver.cpp">
      <Filter>addons</Filter>
    </ClCompile>
    <ClCompile Include="..\..\xbmc\addons\Visualisation.cpp">
      <Filter>addons</Filter>
    </ClCompile>
    <ClCompile Include="..\..\xbmc\addons\Repository.cpp">
      <Filter>addons</Filter>
    </ClCompile>
    <ClCompile Include="..\..\xbmc\addons\Skin.cpp">
      <Filter>addons</Filter>
    </ClCompile>
    <ClCompile Include="..\..\xbmc\FileSystem\VideoDatabaseDirectory\DirectoryNodeCountry.cpp">
      <Filter>filesystem\VideoDatabaseDirectory</Filter>
    </ClCompile>
    <ClCompile Include="..\..\xbmc\addons\PluginSource.cpp">
      <Filter>addons</Filter>
    </ClCompile>
    <ClCompile Include="..\..\xbmc\cores\dvdplayer\DVDCodecs\Video\CrystalHD.cpp">
      <Filter>cores\dvdplayer\DVDCodecs\Video</Filter>
    </ClCompile>
    <ClCompile Include="..\..\xbmc\cores\VideoRenderers\VideoShaders\WinVideoFilter.cpp">
      <Filter>cores\VideoRenderers\Shaders</Filter>
    </ClCompile>
    <ClCompile Include="..\..\xbmc\cores\dvdplayer\DVDSubtitles\DVDSubtitleTagMicroDVD.cpp">
      <Filter>cores\dvdplayer\DVDSubtitles</Filter>
    </ClCompile>
    <ClCompile Include="..\..\xbmc\cores\dvdplayer\DVDSubtitles\DVDSubtitleTagSami.cpp">
      <Filter>cores\dvdplayer\DVDSubtitles</Filter>
    </ClCompile>
    <ClCompile Include="..\..\xbmc\cores\dvdplayer\DVDInputStreams\DVDInputStreamBluray.cpp">
      <Filter>cores\dvdplayer\DVDInputStreams</Filter>
    </ClCompile>
    <ClCompile Include="..\..\xbmc\addons\Service.cpp">
      <Filter>addons</Filter>
    </ClCompile>
    <ClCompile Include="..\..\xbmc\MediaSource.cpp" />
    <ClCompile Include="..\..\xbmc\guilib\GUIDialog.cpp">
      <Filter>guilib</Filter>
    </ClCompile>
    <ClCompile Include="..\..\xbmc\MediaSource.cpp" />
    <ClCompile Include="..\..\xbmc\MediaSource.cpp" />
    <ClCompile Include="..\..\xbmc\MediaSource.cpp" />
    <ClCompile Include="..\..\xbmc\music\karaoke\GUIDialogKaraokeSongSelector.cpp">
      <Filter>music\karaoke</Filter>
    </ClCompile>
    <ClCompile Include="..\..\xbmc\music\karaoke\GUIWindowKaraokeLyrics.cpp">
      <Filter>music\karaoke</Filter>
    </ClCompile>
    <ClCompile Include="..\..\xbmc\music\karaoke\karaokelyrics.cpp">
      <Filter>music\karaoke</Filter>
    </ClCompile>
    <ClCompile Include="..\..\xbmc\music\karaoke\karaokelyricscdg.cpp">
      <Filter>music\karaoke</Filter>
    </ClCompile>
    <ClCompile Include="..\..\xbmc\music\karaoke\karaokelyricsfactory.cpp">
      <Filter>music\karaoke</Filter>
    </ClCompile>
    <ClCompile Include="..\..\xbmc\music\karaoke\karaokelyricsmanager.cpp">
      <Filter>music\karaoke</Filter>
    </ClCompile>
    <ClCompile Include="..\..\xbmc\music\karaoke\karaokelyricstext.cpp">
      <Filter>music\karaoke</Filter>
    </ClCompile>
    <ClCompile Include="..\..\xbmc\music\karaoke\karaokelyricstextkar.cpp">
      <Filter>music\karaoke</Filter>
    </ClCompile>
    <ClCompile Include="..\..\xbmc\music\karaoke\karaokelyricstextlrc.cpp">
      <Filter>music\karaoke</Filter>
    </ClCompile>
    <ClCompile Include="..\..\xbmc\music\karaoke\karaokelyricstextustar.cpp">
      <Filter>music\karaoke</Filter>
    </ClCompile>
    <ClCompile Include="..\..\xbmc\music\karaoke\karaokewindowbackground.cpp">
      <Filter>music\karaoke</Filter>
    </ClCompile>
    <ClCompile Include="..\..\xbmc\dbwrappers\Database.cpp">
      <Filter>database</Filter>
    </ClCompile>
    <ClCompile Include="..\..\xbmc\dbwrappers\dataset.cpp">
      <Filter>database</Filter>
    </ClCompile>
    <ClCompile Include="..\..\xbmc\dbwrappers\qry_dat.cpp">
      <Filter>database</Filter>
    </ClCompile>
    <ClCompile Include="..\..\xbmc\music\Album.cpp">
      <Filter>music</Filter>
    </ClCompile>
    <ClCompile Include="..\..\xbmc\music\Artist.cpp">
      <Filter>music</Filter>
    </ClCompile>
    <ClCompile Include="..\..\xbmc\music\GUIViewStateMusic.cpp">
      <Filter>music</Filter>
    </ClCompile>
    <ClCompile Include="..\..\xbmc\music\LastFmManager.cpp">
      <Filter>music</Filter>
    </ClCompile>
    <ClCompile Include="..\..\xbmc\music\MusicInfoLoader.cpp">
      <Filter>music</Filter>
    </ClCompile>
    <ClCompile Include="..\..\xbmc\music\Song.cpp">
      <Filter>music</Filter>
    </ClCompile>
    <ClCompile Include="..\..\xbmc\cdrip\CDDAReader.cpp">
      <Filter>cdrip</Filter>
    </ClCompile>
    <ClCompile Include="..\..\xbmc\cdrip\CDDARipper.cpp">
      <Filter>cdrip</Filter>
    </ClCompile>
    <ClCompile Include="..\..\xbmc\cdrip\Encoder.cpp">
      <Filter>cdrip</Filter>
    </ClCompile>
    <ClCompile Include="..\..\xbmc\cdrip\EncoderFlac.cpp">
      <Filter>cdrip</Filter>
    </ClCompile>
    <ClCompile Include="..\..\xbmc\cdrip\EncoderLame.cpp">
      <Filter>cdrip</Filter>
    </ClCompile>
    <ClCompile Include="..\..\xbmc\cdrip\EncoderVorbis.cpp">
      <Filter>cdrip</Filter>
    </ClCompile>
    <ClCompile Include="..\..\xbmc\cdrip\EncoderWav.cpp">
      <Filter>cdrip</Filter>
    </ClCompile>
    <ClCompile Include="..\..\xbmc\addons\GUIDialogAddonInfo.cpp">
      <Filter>addons</Filter>
    </ClCompile>
    <ClCompile Include="..\..\xbmc\addons\GUIDialogAddonSettings.cpp">
      <Filter>addons</Filter>
    </ClCompile>
    <ClCompile Include="..\..\xbmc\dialogs\GUIDialogBoxBase.cpp">
      <Filter>dialogs</Filter>
    </ClCompile>
    <ClCompile Include="..\..\xbmc\dialogs\GUIDialogBusy.cpp">
      <Filter>dialogs</Filter>
    </ClCompile>
    <ClCompile Include="..\..\xbmc\dialogs\GUIDialogButtonMenu.cpp">
      <Filter>dialogs</Filter>
    </ClCompile>
    <ClCompile Include="..\..\xbmc\dialogs\GUIDialogContextMenu.cpp">
      <Filter>dialogs</Filter>
    </ClCompile>
    <ClCompile Include="..\..\xbmc\dialogs\GUIDialogFavourites.cpp">
      <Filter>dialogs</Filter>
    </ClCompile>
    <ClCompile Include="..\..\xbmc\dialogs\GUIDialogFileBrowser.cpp">
      <Filter>dialogs</Filter>
    </ClCompile>
    <ClCompile Include="..\..\xbmc\dialogs\GUIDialogGamepad.cpp">
      <Filter>dialogs</Filter>
    </ClCompile>
    <ClCompile Include="..\..\xbmc\dialogs\GUIDialogKaiToast.cpp">
      <Filter>dialogs</Filter>
    </ClCompile>
    <ClCompile Include="..\..\xbmc\dialogs\GUIDialogKeyboard.cpp">
      <Filter>dialogs</Filter>
    </ClCompile>
    <ClCompile Include="..\..\xbmc\dialogs\GUIDialogMediaSource.cpp">
      <Filter>dialogs</Filter>
    </ClCompile>
    <ClCompile Include="..\..\xbmc\dialogs\GUIDialogMuteBug.cpp">
      <Filter>dialogs</Filter>
    </ClCompile>
    <ClCompile Include="..\..\xbmc\dialogs\GUIDialogNumeric.cpp">
      <Filter>dialogs</Filter>
    </ClCompile>
    <ClCompile Include="..\..\xbmc\dialogs\GUIDialogOK.cpp">
      <Filter>dialogs</Filter>
    </ClCompile>
    <ClCompile Include="..\..\xbmc\dialogs\GUIDialogPlayerControls.cpp">
      <Filter>dialogs</Filter>
    </ClCompile>
    <ClCompile Include="..\..\xbmc\dialogs\GUIDialogProgress.cpp">
      <Filter>dialogs</Filter>
    </ClCompile>
    <ClCompile Include="..\..\xbmc\dialogs\GUIDialogSeekBar.cpp">
      <Filter>dialogs</Filter>
    </ClCompile>
    <ClCompile Include="..\..\xbmc\dialogs\GUIDialogSelect.cpp">
      <Filter>dialogs</Filter>
    </ClCompile>
    <ClCompile Include="..\..\xbmc\dialogs\GUIDialogSlider.cpp">
      <Filter>dialogs</Filter>
    </ClCompile>
    <ClCompile Include="..\..\xbmc\dialogs\GUIDialogSmartPlaylistEditor.cpp">
      <Filter>dialogs</Filter>
    </ClCompile>
    <ClCompile Include="..\..\xbmc\dialogs\GUIDialogSmartPlaylistRule.cpp">
      <Filter>dialogs</Filter>
    </ClCompile>
    <ClCompile Include="..\..\xbmc\dialogs\GUIDialogSubMenu.cpp">
      <Filter>dialogs</Filter>
    </ClCompile>
    <ClCompile Include="..\..\xbmc\dialogs\GUIDialogTextViewer.cpp">
      <Filter>dialogs</Filter>
    </ClCompile>
    <ClCompile Include="..\..\xbmc\dialogs\GUIDialogVolumeBar.cpp">
      <Filter>dialogs</Filter>
    </ClCompile>
    <ClCompile Include="..\..\xbmc\dialogs\GUIDialogYesNo.cpp">
      <Filter>dialogs</Filter>
    </ClCompile>
    <ClCompile Include="..\..\xbmc\filesystem\ZeroconfDirectory.cpp">
      <Filter>filesystem</Filter>
    </ClCompile>
    <ClCompile Include="..\..\xbmc\Application.cpp" />
    <ClCompile Include="..\..\xbmc\MediaSource.cpp" />
    <ClCompile Include="..\..\xbmc\SystemGlobals.cpp" />
    <ClCompile Include="..\..\xbmc\xbmc.cpp" />
    <ClCompile Include="..\..\xbmc\guilib\AnimatedGif.cpp">
      <Filter>guilib</Filter>
    </ClCompile>
    <ClCompile Include="..\..\xbmc\guilib\AudioContext.cpp">
      <Filter>guilib</Filter>
    </ClCompile>
    <ClCompile Include="..\..\xbmc\guilib\D3DResource.cpp">
      <Filter>guilib</Filter>
    </ClCompile>
    <ClCompile Include="..\..\xbmc\guilib\DDSImage.cpp">
      <Filter>guilib</Filter>
    </ClCompile>
    <ClCompile Include="..\..\xbmc\guilib\DirectXGraphics.cpp">
      <Filter>guilib</Filter>
    </ClCompile>
    <ClCompile Include="..\..\xbmc\guilib\FrameBufferObject.cpp">
      <Filter>guilib</Filter>
    </ClCompile>
    <ClCompile Include="..\..\xbmc\guilib\GUIAudioManager.cpp">
      <Filter>guilib</Filter>
    </ClCompile>
    <ClCompile Include="..\..\xbmc\guilib\GUIBaseContainer.cpp">
      <Filter>guilib</Filter>
    </ClCompile>
    <ClCompile Include="..\..\xbmc\guilib\GUIBorderedImage.cpp">
      <Filter>guilib</Filter>
    </ClCompile>
    <ClCompile Include="..\..\xbmc\guilib\GUIButtonControl.cpp">
      <Filter>guilib</Filter>
    </ClCompile>
    <ClCompile Include="..\..\xbmc\guilib\GUIButtonScroller.cpp">
      <Filter>guilib</Filter>
    </ClCompile>
    <ClCompile Include="..\..\xbmc\guilib\GUICheckMarkControl.cpp">
      <Filter>guilib</Filter>
    </ClCompile>
    <ClCompile Include="..\..\xbmc\guilib\GUIColorManager.cpp">
      <Filter>guilib</Filter>
    </ClCompile>
    <ClCompile Include="..\..\xbmc\guilib\GUIControl.cpp">
      <Filter>guilib</Filter>
    </ClCompile>
    <ClCompile Include="..\..\xbmc\guilib\GUIControlFactory.cpp">
      <Filter>guilib</Filter>
    </ClCompile>
    <ClCompile Include="..\..\xbmc\guilib\GUIControlGroup.cpp">
      <Filter>guilib</Filter>
    </ClCompile>
    <ClCompile Include="..\..\xbmc\guilib\GUIControlGroupList.cpp">
      <Filter>guilib</Filter>
    </ClCompile>
    <ClCompile Include="..\..\xbmc\guilib\GUIControlProfiler.cpp">
      <Filter>guilib</Filter>
    </ClCompile>
    <ClCompile Include="..\..\xbmc\guilib\GUIEditControl.cpp">
      <Filter>guilib</Filter>
    </ClCompile>
    <ClCompile Include="..\..\xbmc\guilib\GUIFadeLabelControl.cpp">
      <Filter>guilib</Filter>
    </ClCompile>
    <ClCompile Include="..\..\xbmc\guilib\GUIFixedListContainer.cpp">
      <Filter>guilib</Filter>
    </ClCompile>
    <ClCompile Include="..\..\xbmc\guilib\GUIFont.cpp">
      <Filter>guilib</Filter>
    </ClCompile>
    <ClCompile Include="..\..\xbmc\guilib\GUIFontManager.cpp">
      <Filter>guilib</Filter>
    </ClCompile>
    <ClCompile Include="..\..\xbmc\guilib\GUIImage.cpp">
      <Filter>guilib</Filter>
    </ClCompile>
    <ClCompile Include="..\..\xbmc\guilib\GUIIncludes.cpp">
      <Filter>guilib</Filter>
    </ClCompile>
    <ClCompile Include="..\..\xbmc\guilib\GUIInfoTypes.cpp">
      <Filter>guilib</Filter>
    </ClCompile>
    <ClCompile Include="..\..\xbmc\guilib\GUILabel.cpp">
      <Filter>guilib</Filter>
    </ClCompile>
    <ClCompile Include="..\..\xbmc\guilib\GUILabelControl.cpp">
      <Filter>guilib</Filter>
    </ClCompile>
    <ClCompile Include="..\..\xbmc\guilib\GUIListContainer.cpp">
      <Filter>guilib</Filter>
    </ClCompile>
    <ClCompile Include="..\..\xbmc\guilib\GUIListGroup.cpp">
      <Filter>guilib</Filter>
    </ClCompile>
    <ClCompile Include="..\..\xbmc\guilib\GUIListItem.cpp">
      <Filter>guilib</Filter>
    </ClCompile>
    <ClCompile Include="..\..\xbmc\guilib\GUIListItemLayout.cpp">
      <Filter>guilib</Filter>
    </ClCompile>
    <ClCompile Include="..\..\xbmc\guilib\GUIListLabel.cpp">
      <Filter>guilib</Filter>
    </ClCompile>
    <ClCompile Include="..\..\xbmc\guilib\GUIMessage.cpp">
      <Filter>guilib</Filter>
    </ClCompile>
    <ClCompile Include="..\..\xbmc\guilib\GUIMoverControl.cpp">
      <Filter>guilib</Filter>
    </ClCompile>
    <ClCompile Include="..\..\xbmc\guilib\GUIMultiImage.cpp">
      <Filter>guilib</Filter>
    </ClCompile>
    <ClCompile Include="..\..\xbmc\guilib\GUIMultiSelectText.cpp">
      <Filter>guilib</Filter>
    </ClCompile>
    <ClCompile Include="..\..\xbmc\guilib\GUIPanelContainer.cpp">
      <Filter>guilib</Filter>
    </ClCompile>
    <ClCompile Include="..\..\xbmc\guilib\GUIProgressControl.cpp">
      <Filter>guilib</Filter>
    </ClCompile>
    <ClCompile Include="..\..\xbmc\guilib\GUIRadioButtonControl.cpp">
      <Filter>guilib</Filter>
    </ClCompile>
    <ClCompile Include="..\..\xbmc\guilib\GUIRenderingControl.cpp">
      <Filter>guilib</Filter>
    </ClCompile>
    <ClCompile Include="..\..\xbmc\guilib\GUIResizeControl.cpp">
      <Filter>guilib</Filter>
    </ClCompile>
    <ClCompile Include="..\..\xbmc\guilib\GUIRSSControl.cpp">
      <Filter>guilib</Filter>
    </ClCompile>
    <ClCompile Include="..\..\xbmc\guilib\GUIScrollBarControl.cpp">
      <Filter>guilib</Filter>
    </ClCompile>
    <ClCompile Include="..\..\xbmc\guilib\GUISelectButtonControl.cpp">
      <Filter>guilib</Filter>
    </ClCompile>
    <ClCompile Include="..\..\xbmc\guilib\GUISettingsSliderControl.cpp">
      <Filter>guilib</Filter>
    </ClCompile>
    <ClCompile Include="..\..\xbmc\guilib\GUIShader.cpp">
      <Filter>guilib</Filter>
    </ClCompile>
    <ClCompile Include="..\..\xbmc\guilib\GUISliderControl.cpp">
      <Filter>guilib</Filter>
    </ClCompile>
    <ClCompile Include="..\..\xbmc\guilib\GUISound.cpp">
      <Filter>guilib</Filter>
    </ClCompile>
    <ClCompile Include="..\..\xbmc\guilib\GUISpinControl.cpp">
      <Filter>guilib</Filter>
    </ClCompile>
    <ClCompile Include="..\..\xbmc\guilib\GUISpinControlEx.cpp">
      <Filter>guilib</Filter>
    </ClCompile>
    <ClCompile Include="..\..\xbmc\guilib\GUIStandardWindow.cpp">
      <Filter>guilib</Filter>
    </ClCompile>
    <ClCompile Include="..\..\xbmc\guilib\GUIStaticItem.cpp">
      <Filter>guilib</Filter>
    </ClCompile>
    <ClCompile Include="..\..\xbmc\guilib\GUITextBox.cpp">
      <Filter>guilib</Filter>
    </ClCompile>
    <ClCompile Include="..\..\xbmc\guilib\GUITextLayout.cpp">
      <Filter>guilib</Filter>
    </ClCompile>
    <ClCompile Include="..\..\xbmc\guilib\GUIToggleButtonControl.cpp">
      <Filter>guilib</Filter>
    </ClCompile>
    <ClCompile Include="..\..\xbmc\guilib\GUIVideoControl.cpp">
      <Filter>guilib</Filter>
    </ClCompile>
    <ClCompile Include="..\..\xbmc\guilib\GUIVisualisationControl.cpp">
      <Filter>guilib</Filter>
    </ClCompile>
    <ClCompile Include="..\..\xbmc\guilib\GUIWindow.cpp">
      <Filter>guilib</Filter>
    </ClCompile>
    <ClCompile Include="..\..\xbmc\guilib\GUIWindowManager.cpp">
      <Filter>guilib</Filter>
    </ClCompile>
    <ClCompile Include="..\..\xbmc\guilib\GUIWrappingListContainer.cpp">
      <Filter>guilib</Filter>
    </ClCompile>
    <ClCompile Include="..\..\xbmc\guilib\IWindowManagerCallback.cpp">
      <Filter>guilib</Filter>
    </ClCompile>
    <ClCompile Include="..\..\xbmc\guilib\Key.cpp">
      <Filter>guilib</Filter>
    </ClCompile>
    <ClCompile Include="..\..\xbmc\guilib\LocalizeStrings.cpp">
      <Filter>guilib</Filter>
    </ClCompile>
    <ClCompile Include="..\..\xbmc\guilib\MatrixGLES.cpp">
      <Filter>guilib</Filter>
    </ClCompile>
    <ClCompile Include="..\..\xbmc\guilib\Shader.cpp">
      <Filter>guilib</Filter>
    </ClCompile>
    <ClCompile Include="..\..\xbmc\guilib\TextureBundle.cpp">
      <Filter>guilib</Filter>
    </ClCompile>
    <ClCompile Include="..\..\xbmc\guilib\TextureBundleXBT.cpp">
      <Filter>guilib</Filter>
    </ClCompile>
    <ClCompile Include="..\..\xbmc\guilib\TextureBundleXPR.cpp">
      <Filter>guilib</Filter>
    </ClCompile>
    <ClCompile Include="..\..\xbmc\guilib\VisibleEffect.cpp">
      <Filter>guilib</Filter>
    </ClCompile>
    <ClCompile Include="..\..\xbmc\guilib\XBTF.cpp">
      <Filter>guilib</Filter>
    </ClCompile>
    <ClCompile Include="..\..\xbmc\guilib\XBTFReader.cpp">
      <Filter>guilib</Filter>
    </ClCompile>
    <ClCompile Include="..\..\xbmc\input\ButtonTranslator.cpp">
      <Filter>input</Filter>
    </ClCompile>
    <ClCompile Include="..\..\xbmc\input\KeyboardLayoutConfiguration.cpp">
      <Filter>input</Filter>
    </ClCompile>
    <ClCompile Include="..\..\xbmc\input\KeyboardStat.cpp">
      <Filter>input</Filter>
    </ClCompile>
    <ClCompile Include="..\..\xbmc\input\MouseStat.cpp">
      <Filter>input</Filter>
    </ClCompile>
    <ClCompile Include="..\..\xbmc\input\SDLJoystick.cpp">
      <Filter>input</Filter>
    </ClCompile>
    <ClCompile Include="..\..\xbmc\input\windows\IRServerSuite.cpp">
      <Filter>input\windows</Filter>
    </ClCompile>
    <ClCompile Include="..\..\xbmc\input\windows\IrssMessage.cpp">
      <Filter>input\windows</Filter>
    </ClCompile>
    <ClCompile Include="..\..\xbmc\interfaces\http-api\HttpApi.cpp">
      <Filter>interfaces\http-api</Filter>
    </ClCompile>
    <ClCompile Include="..\..\xbmc\interfaces\http-api\XBMChttp.cpp">
      <Filter>interfaces\http-api</Filter>
    </ClCompile>
    <ClCompile Include="..\..\xbmc\interfaces\json-rpc\AudioLibrary.cpp">
      <Filter>interfaces\json-rpc</Filter>
    </ClCompile>
    <ClCompile Include="..\..\xbmc\interfaces\json-rpc\AVPlayerOperations.cpp">
      <Filter>interfaces\json-rpc</Filter>
    </ClCompile>
    <ClCompile Include="..\..\xbmc\interfaces\json-rpc\AVPlaylistOperations.cpp">
      <Filter>interfaces\json-rpc</Filter>
    </ClCompile>
    <ClCompile Include="..\..\xbmc\interfaces\json-rpc\FileItemHandler.cpp">
      <Filter>interfaces\json-rpc</Filter>
    </ClCompile>
    <ClCompile Include="..\..\xbmc\interfaces\json-rpc\FileOperations.cpp">
      <Filter>interfaces\json-rpc</Filter>
    </ClCompile>
    <ClCompile Include="..\..\xbmc\interfaces\json-rpc\JSONRPC.cpp">
      <Filter>interfaces\json-rpc</Filter>
    </ClCompile>
    <ClCompile Include="..\..\xbmc\interfaces\json-rpc\PicturePlayerOperations.cpp">
      <Filter>interfaces\json-rpc</Filter>
    </ClCompile>
    <ClCompile Include="..\..\xbmc\interfaces\json-rpc\PlayerOperations.cpp">
      <Filter>interfaces\json-rpc</Filter>
    </ClCompile>
    <ClCompile Include="..\..\xbmc\interfaces\json-rpc\PlaylistOperations.cpp">
      <Filter>interfaces\json-rpc</Filter>
    </ClCompile>
    <ClCompile Include="..\..\xbmc\interfaces\json-rpc\SystemOperations.cpp">
      <Filter>interfaces\json-rpc</Filter>
    </ClCompile>
    <ClCompile Include="..\..\xbmc\interfaces\json-rpc\VideoLibrary.cpp">
      <Filter>interfaces\json-rpc</Filter>
    </ClCompile>
    <ClCompile Include="..\..\xbmc\interfaces\json-rpc\XBMCOperations.cpp">
      <Filter>interfaces\json-rpc</Filter>
    </ClCompile>
    <ClCompile Include="..\..\xbmc\interfaces\python\XBPython.cpp">
      <Filter>interfaces\python</Filter>
    </ClCompile>
    <ClCompile Include="..\..\xbmc\interfaces\python\XBPyThread.cpp">
      <Filter>interfaces\python</Filter>
    </ClCompile>
    <ClCompile Include="..\..\xbmc\music\dialogs\GUIDialogMusicInfo.cpp">
      <Filter>music\dialogs</Filter>
    </ClCompile>
    <ClCompile Include="..\..\xbmc\music\dialogs\GUIDialogMusicOSD.cpp">
      <Filter>music\dialogs</Filter>
    </ClCompile>
    <ClCompile Include="..\..\xbmc\music\dialogs\GUIDialogMusicOverlay.cpp">
      <Filter>music\dialogs</Filter>
    </ClCompile>
    <ClCompile Include="..\..\xbmc\music\dialogs\GUIDialogMusicScan.cpp">
      <Filter>music\dialogs</Filter>
    </ClCompile>
    <ClCompile Include="..\..\xbmc\music\dialogs\GUIDialogSongInfo.cpp">
      <Filter>music\dialogs</Filter>
    </ClCompile>
    <ClCompile Include="..\..\xbmc\music\dialogs\GUIDialogVisualisationPresetList.cpp">
      <Filter>music\dialogs</Filter>
    </ClCompile>
    <ClCompile Include="..\..\xbmc\music\infoscanner\MusicAlbumInfo.cpp">
      <Filter>music\infoscanner</Filter>
    </ClCompile>
    <ClCompile Include="..\..\xbmc\music\infoscanner\MusicArtistInfo.cpp">
      <Filter>music\infoscanner</Filter>
    </ClCompile>
    <ClCompile Include="..\..\xbmc\music\infoscanner\MusicInfoScanner.cpp">
      <Filter>music\infoscanner</Filter>
    </ClCompile>
    <ClCompile Include="..\..\xbmc\music\infoscanner\MusicInfoScraper.cpp">
      <Filter>music\infoscanner</Filter>
    </ClCompile>
    <ClCompile Include="..\..\xbmc\music\windows\GUIWindowMusicBase.cpp">
      <Filter>music\windows</Filter>
    </ClCompile>
    <ClCompile Include="..\..\xbmc\music\windows\GUIWindowMusicNav.cpp">
      <Filter>music\windows</Filter>
    </ClCompile>
    <ClCompile Include="..\..\xbmc\music\windows\GUIWindowMusicPlaylist.cpp">
      <Filter>music\windows</Filter>
    </ClCompile>
    <ClCompile Include="..\..\xbmc\music\windows\GUIWindowMusicPlaylistEditor.cpp">
      <Filter>music\windows</Filter>
    </ClCompile>
    <ClCompile Include="..\..\xbmc\music\windows\GUIWindowMusicSongs.cpp">
      <Filter>music\windows</Filter>
    </ClCompile>
    <ClCompile Include="..\..\xbmc\music\windows\GUIWindowVisualisation.cpp">
      <Filter>music\windows</Filter>
    </ClCompile>
    <ClCompile Include="..\..\xbmc\music\tags\APEv2Tag.cpp">
      <Filter>music\tags</Filter>
    </ClCompile>
    <ClCompile Include="..\..\xbmc\music\tags\FlacTag.cpp">
      <Filter>music\tags</Filter>
    </ClCompile>
    <ClCompile Include="..\..\xbmc\music\tags\Id3Tag.cpp">
      <Filter>music\tags</Filter>
    </ClCompile>
    <ClCompile Include="..\..\xbmc\music\tags\MusicInfoTag.cpp">
      <Filter>music\tags</Filter>
    </ClCompile>
    <ClCompile Include="..\..\xbmc\music\tags\MusicInfoTagLoaderAAC.cpp">
      <Filter>music\tags</Filter>
    </ClCompile>
    <ClCompile Include="..\..\xbmc\music\tags\MusicInfoTagLoaderApe.cpp">
      <Filter>music\tags</Filter>
    </ClCompile>
    <ClCompile Include="..\..\xbmc\music\tags\MusicInfoTagLoaderASAP.cpp">
      <Filter>music\tags</Filter>
    </ClCompile>
    <ClCompile Include="..\..\xbmc\music\tags\MusicInfoTagLoaderCDDA.cpp">
      <Filter>music\tags</Filter>
    </ClCompile>
    <ClCompile Include="..\..\xbmc\music\tags\MusicInfoTagLoaderDatabase.cpp">
      <Filter>music\tags</Filter>
    </ClCompile>
    <ClCompile Include="..\..\xbmc\music\tags\MusicInfoTagLoaderFactory.cpp">
      <Filter>music\tags</Filter>
    </ClCompile>
    <ClCompile Include="..\..\xbmc\music\tags\MusicInfoTagLoaderFlac.cpp">
      <Filter>music\tags</Filter>
    </ClCompile>
    <ClCompile Include="..\..\xbmc\music\tags\MusicInfoTagLoaderMidi.cpp">
      <Filter>music\tags</Filter>
    </ClCompile>
    <ClCompile Include="..\..\xbmc\music\tags\MusicInfoTagLoaderMod.cpp">
      <Filter>music\tags</Filter>
    </ClCompile>
    <ClCompile Include="..\..\xbmc\music\tags\MusicInfoTagLoaderMP3.cpp">
      <Filter>music\tags</Filter>
    </ClCompile>
    <ClCompile Include="..\..\xbmc\music\tags\MusicInfoTagLoaderMP4.cpp">
      <Filter>music\tags</Filter>
    </ClCompile>
    <ClCompile Include="..\..\xbmc\music\tags\MusicInfoTagLoaderMPC.cpp">
      <Filter>music\tags</Filter>
    </ClCompile>
    <ClCompile Include="..\..\xbmc\music\tags\MusicInfoTagLoaderNSF.cpp">
      <Filter>music\tags</Filter>
    </ClCompile>
    <ClCompile Include="..\..\xbmc\music\tags\MusicInfoTagLoaderOgg.cpp">
      <Filter>music\tags</Filter>
    </ClCompile>
    <ClCompile Include="..\..\xbmc\music\tags\MusicInfoTagLoaderShn.cpp">
      <Filter>music\tags</Filter>
    </ClCompile>
    <ClCompile Include="..\..\xbmc\music\tags\MusicInfoTagLoaderSPC.cpp">
      <Filter>music\tags</Filter>
    </ClCompile>
    <ClCompile Include="..\..\xbmc\music\tags\MusicInfoTagLoaderWav.cpp">
      <Filter>music\tags</Filter>
    </ClCompile>
    <ClCompile Include="..\..\xbmc\music\tags\MusicInfoTagLoaderWavPack.cpp">
      <Filter>music\tags</Filter>
    </ClCompile>
    <ClCompile Include="..\..\xbmc\music\tags\MusicInfoTagLoaderWMA.cpp">
      <Filter>music\tags</Filter>
    </ClCompile>
    <ClCompile Include="..\..\xbmc\music\tags\MusicInfoTagLoaderYM.cpp">
      <Filter>music\tags</Filter>
    </ClCompile>
    <ClCompile Include="..\..\xbmc\music\tags\OggTag.cpp">
      <Filter>music\tags</Filter>
    </ClCompile>
    <ClCompile Include="..\..\xbmc\music\tags\VorbisTag.cpp">
      <Filter>music\tags</Filter>
    </ClCompile>
    <ClCompile Include="..\..\xbmc\network\cddb.cpp">
      <Filter>network</Filter>
    </ClCompile>
    <ClCompile Include="..\..\xbmc\network\DNSNameCache.cpp">
      <Filter>network</Filter>
    </ClCompile>
    <ClCompile Include="..\..\xbmc\network\EventClient.cpp">
      <Filter>network</Filter>
    </ClCompile>
    <ClCompile Include="..\..\xbmc\network\EventPacket.cpp">
      <Filter>network</Filter>
    </ClCompile>
    <ClCompile Include="..\..\xbmc\network\EventServer.cpp">
      <Filter>network</Filter>
    </ClCompile>
    <ClCompile Include="..\..\xbmc\network\GUIDialogAccessPoints.cpp">
      <Filter>network</Filter>
    </ClCompile>
    <ClCompile Include="..\..\xbmc\network\GUIDialogNetworkSetup.cpp">
      <Filter>network</Filter>
    </ClCompile>
    <ClCompile Include="..\..\xbmc\network\Network.cpp">
      <Filter>network</Filter>
    </ClCompile>
    <ClCompile Include="..\..\xbmc\network\Socket.cpp">
      <Filter>network</Filter>
    </ClCompile>
    <ClCompile Include="..\..\xbmc\network\TCPServer.cpp">
      <Filter>network</Filter>
    </ClCompile>
    <ClCompile Include="..\..\xbmc\network\UdpClient.cpp">
      <Filter>network</Filter>
    </ClCompile>
    <ClCompile Include="..\..\xbmc\network\UPnP.cpp">
      <Filter>network</Filter>
    </ClCompile>
    <ClCompile Include="..\..\xbmc\network\WebServer.cpp">
      <Filter>network</Filter>
    </ClCompile>
    <ClCompile Include="..\..\xbmc\network\Zeroconf.cpp">
      <Filter>network</Filter>
    </ClCompile>
    <ClCompile Include="..\..\xbmc\network\ZeroconfBrowser.cpp">
      <Filter>network</Filter>
    </ClCompile>
    <ClCompile Include="..\..\xbmc\network\libscrobbler\lastfmscrobbler.cpp">
      <Filter>network\libscrobbler</Filter>
    </ClCompile>
    <ClCompile Include="..\..\xbmc\network\libscrobbler\librefmscrobbler.cpp">
      <Filter>network\libscrobbler</Filter>
    </ClCompile>
    <ClCompile Include="..\..\xbmc\network\libscrobbler\scrobbler.cpp">
      <Filter>network\libscrobbler</Filter>
    </ClCompile>
    <ClCompile Include="..\..\xbmc\network\windows\NetworkWin32.cpp">
      <Filter>network\windows</Filter>
    </ClCompile>
    <ClCompile Include="..\..\xbmc\pictures\GUIDialogPictureInfo.cpp">
      <Filter>pictures</Filter>
    </ClCompile>
    <ClCompile Include="..\..\xbmc\pictures\GUIViewStatePictures.cpp">
      <Filter>pictures</Filter>
    </ClCompile>
    <ClCompile Include="..\..\xbmc\pictures\GUIWindowPictures.cpp">
      <Filter>pictures</Filter>
    </ClCompile>
    <ClCompile Include="..\..\xbmc\pictures\GUIWindowSlideShow.cpp">
      <Filter>pictures</Filter>
    </ClCompile>
    <ClCompile Include="..\..\xbmc\pictures\Picture.cpp">
      <Filter>pictures</Filter>
    </ClCompile>
    <ClCompile Include="..\..\xbmc\pictures\PictureInfoLoader.cpp">
      <Filter>pictures</Filter>
    </ClCompile>
    <ClCompile Include="..\..\xbmc\pictures\PictureInfoTag.cpp">
      <Filter>pictures</Filter>
    </ClCompile>
    <ClCompile Include="..\..\xbmc\pictures\SlideShowPicture.cpp">
      <Filter>pictures</Filter>
    </ClCompile>
    <ClCompile Include="..\..\xbmc\playlists\PlayList.cpp">
      <Filter>playlists</Filter>
    </ClCompile>
    <ClCompile Include="..\..\xbmc\playlists\PlayListB4S.cpp">
      <Filter>playlists</Filter>
    </ClCompile>
    <ClCompile Include="..\..\xbmc\playlists\PlayListFactory.cpp">
      <Filter>playlists</Filter>
    </ClCompile>
    <ClCompile Include="..\..\xbmc\playlists\PlayListM3U.cpp">
      <Filter>playlists</Filter>
    </ClCompile>
    <ClCompile Include="..\..\xbmc\playlists\PlayListPLS.cpp">
      <Filter>playlists</Filter>
    </ClCompile>
    <ClCompile Include="..\..\xbmc\playlists\PlayListURL.cpp">
      <Filter>playlists</Filter>
    </ClCompile>
    <ClCompile Include="..\..\xbmc\playlists\PlayListWPL.cpp">
      <Filter>playlists</Filter>
    </ClCompile>
    <ClCompile Include="..\..\xbmc\playlists\PlayListXML.cpp">
      <Filter>playlists</Filter>
    </ClCompile>
    <ClCompile Include="..\..\xbmc\playlists\SmartPlayList.cpp">
      <Filter>playlists</Filter>
    </ClCompile>
    <ClCompile Include="..\..\xbmc\powermanagement\PowerManager.cpp">
      <Filter>powermanagement</Filter>
    </ClCompile>
    <ClCompile Include="..\..\xbmc\powermanagement\windows\Win32PowerSyscall.cpp">
      <Filter>powermanagement\windows</Filter>
    </ClCompile>
    <ClCompile Include="..\..\xbmc\programs\GUIViewStatePrograms.cpp">
      <Filter>programs</Filter>
    </ClCompile>
    <ClCompile Include="..\..\xbmc\programs\GUIWindowPrograms.cpp">
      <Filter>programs</Filter>
    </ClCompile>
    <ClCompile Include="..\..\xbmc\programs\Shortcut.cpp">
      <Filter>programs</Filter>
    </ClCompile>
    <ClCompile Include="..\..\xbmc\rendering\RenderSystem.cpp">
      <Filter>rendering</Filter>
    </ClCompile>
    <ClCompile Include="..\..\xbmc\rendering\dx\GUIWindowTestPatternDX.cpp">
      <Filter>rendering\dx</Filter>
    </ClCompile>
    <ClCompile Include="..\..\xbmc\rendering\dx\RenderSystemDX.cpp">
      <Filter>rendering\dx</Filter>
    </ClCompile>
    <ClCompile Include="..\..\xbmc\rendering\gl\GUIWindowTestPatternGL.cpp">
      <Filter>rendering\gl</Filter>
    </ClCompile>
    <ClCompile Include="..\..\xbmc\rendering\gl\RenderSystemGL.cpp">
      <Filter>rendering\gl</Filter>
    </ClCompile>
    <ClCompile Include="..\..\xbmc\settings\AdvancedSettings.cpp">
      <Filter>settings</Filter>
    </ClCompile>
    <ClCompile Include="..\..\xbmc\settings\GUIDialogContentSettings.cpp">
      <Filter>settings</Filter>
    </ClCompile>
    <ClCompile Include="..\..\xbmc\settings\GUIDialogLockSettings.cpp">
      <Filter>settings</Filter>
    </ClCompile>
    <ClCompile Include="..\..\xbmc\settings\GUIDialogProfileSettings.cpp">
      <Filter>settings</Filter>
    </ClCompile>
    <ClCompile Include="..\..\xbmc\settings\GUIDialogSettings.cpp">
      <Filter>settings</Filter>
    </ClCompile>
    <ClCompile Include="..\..\xbmc\settings\GUISettings.cpp">
      <Filter>settings</Filter>
    </ClCompile>
    <ClCompile Include="..\..\xbmc\settings\GUIWindowSettings.cpp">
      <Filter>settings</Filter>
    </ClCompile>
    <ClCompile Include="..\..\xbmc\settings\GUIWindowSettingsCategory.cpp">
      <Filter>settings</Filter>
    </ClCompile>
    <ClCompile Include="..\..\xbmc\settings\GUIWindowSettingsProfile.cpp">
      <Filter>settings</Filter>
    </ClCompile>
    <ClCompile Include="..\..\xbmc\settings\GUIWindowSettingsScreenCalibration.cpp">
      <Filter>settings</Filter>
    </ClCompile>
    <ClCompile Include="..\..\xbmc\settings\GUIWindowTestPattern.cpp">
      <Filter>settings</Filter>
    </ClCompile>
    <ClCompile Include="..\..\xbmc\settings\Profile.cpp">
      <Filter>settings</Filter>
    </ClCompile>
    <ClCompile Include="..\..\xbmc\settings\Settings.cpp">
      <Filter>settings</Filter>
    </ClCompile>
    <ClCompile Include="..\..\xbmc\settings\SettingsControls.cpp">
      <Filter>settings</Filter>
    </ClCompile>
    <ClCompile Include="..\..\xbmc\settings\VideoSettings.cpp">
      <Filter>settings</Filter>
    </ClCompile>
    <ClCompile Include="..\..\xbmc\win32\WIN32USBScan.cpp">
      <Filter>win32</Filter>
    </ClCompile>
    <ClCompile Include="..\..\xbmc\input\KeymapLoader.cpp">
      <Filter>input</Filter>
    </ClCompile>
    <ClCompile Include="..\..\xbmc\storage\AutorunMediaJob.cpp">
      <Filter>storage</Filter>
    </ClCompile>
    <ClCompile Include="..\..\xbmc\storage\cdioSupport.cpp">
      <Filter>storage</Filter>
    </ClCompile>
    <ClCompile Include="..\..\xbmc\storage\IoSupport.cpp">
      <Filter>storage</Filter>
    </ClCompile>
    <ClCompile Include="..\..\xbmc\storage\MediaManager.cpp">
      <Filter>storage</Filter>
    </ClCompile>
    <ClCompile Include="..\..\xbmc\storage\windows\Win32StorageProvider.cpp">
      <Filter>storage\windows</Filter>
    </ClCompile>
    <ClCompile Include="..\..\xbmc\threads\Atomics.cpp">
      <Filter>threads</Filter>
    </ClCompile>
    <ClCompile Include="..\..\xbmc\threads\CriticalSection.cpp">
      <Filter>threads</Filter>
    </ClCompile>
    <ClCompile Include="..\..\xbmc\threads\Event.cpp">
      <Filter>threads</Filter>
    </ClCompile>
    <ClCompile Include="..\..\xbmc\threads\LockFree.cpp">
      <Filter>threads</Filter>
    </ClCompile>
    <ClCompile Include="..\..\xbmc\threads\Mutex.cpp">
      <Filter>threads</Filter>
    </ClCompile>
    <ClCompile Include="..\..\xbmc\threads\SharedSection.cpp">
      <Filter>threads</Filter>
    </ClCompile>
    <ClCompile Include="..\..\xbmc\threads\SingleLock.cpp">
      <Filter>threads</Filter>
    </ClCompile>
    <ClCompile Include="..\..\xbmc\threads\Thread.cpp">
      <Filter>threads</Filter>
    </ClCompile>
    <ClCompile Include="..\..\xbmc\utils\AlarmClock.cpp">
      <Filter>utils</Filter>
    </ClCompile>
    <ClCompile Include="..\..\xbmc\utils\AliasShortcutUtils.cpp">
      <Filter>utils</Filter>
    </ClCompile>
    <ClCompile Include="..\..\xbmc\utils\Archive.cpp">
      <Filter>utils</Filter>
    </ClCompile>
    <ClCompile Include="..\..\xbmc\utils\AsyncFileCopy.cpp">
      <Filter>utils</Filter>
    </ClCompile>
    <ClCompile Include="..\..\xbmc\utils\AutoPtrHandle.cpp">
      <Filter>utils</Filter>
    </ClCompile>
    <ClCompile Include="..\..\xbmc\utils\BitstreamStats.cpp">
      <Filter>utils</Filter>
    </ClCompile>
    <ClCompile Include="..\..\xbmc\utils\CharsetConverter.cpp">
      <Filter>utils</Filter>
    </ClCompile>
    <ClCompile Include="..\..\xbmc\utils\CPUInfo.cpp">
      <Filter>utils</Filter>
    </ClCompile>
    <ClCompile Include="..\..\xbmc\utils\Crc32.cpp">
      <Filter>utils</Filter>
    </ClCompile>
    <ClCompile Include="..\..\xbmc\utils\DownloadQueue.cpp">
      <Filter>utils</Filter>
    </ClCompile>
    <ClCompile Include="..\..\xbmc\utils\DownloadQueueManager.cpp">
      <Filter>utils</Filter>
    </ClCompile>
    <ClCompile Include="..\..\xbmc\utils\Fanart.cpp">
      <Filter>utils</Filter>
    </ClCompile>
    <ClCompile Include="..\..\xbmc\utils\fft.cpp">
      <Filter>utils</Filter>
    </ClCompile>
    <ClCompile Include="..\..\xbmc\utils\FileOperationJob.cpp">
      <Filter>utils</Filter>
    </ClCompile>
    <ClCompile Include="..\..\xbmc\utils\FileUtils.cpp">
      <Filter>utils</Filter>
    </ClCompile>
    <ClCompile Include="..\..\xbmc\utils\fstrcmp.c">
      <Filter>utils</Filter>
    </ClCompile>
    <ClCompile Include="..\..\xbmc\utils\HTMLTable.cpp">
      <Filter>utils</Filter>
    </ClCompile>
    <ClCompile Include="..\..\xbmc\utils\HTMLUtil.cpp">
      <Filter>utils</Filter>
    </ClCompile>
    <ClCompile Include="..\..\xbmc\utils\HttpHeader.cpp">
      <Filter>utils</Filter>
    </ClCompile>
    <ClCompile Include="..\..\xbmc\utils\InfoLoader.cpp">
      <Filter>utils</Filter>
    </ClCompile>
    <ClCompile Include="..\..\xbmc\utils\JobManager.cpp">
      <Filter>utils</Filter>
    </ClCompile>
    <ClCompile Include="..\..\xbmc\utils\LabelFormatter.cpp">
      <Filter>utils</Filter>
    </ClCompile>
    <ClCompile Include="..\..\xbmc\utils\LCD.cpp">
      <Filter>utils</Filter>
    </ClCompile>
    <ClCompile Include="..\..\xbmc\utils\log.cpp">
      <Filter>utils</Filter>
    </ClCompile>
    <ClCompile Include="..\..\xbmc\utils\md5.cpp">
      <Filter>utils</Filter>
    </ClCompile>
    <ClCompile Include="..\..\xbmc\utils\PCMAmplifier.cpp">
      <Filter>utils</Filter>
    </ClCompile>
    <ClCompile Include="..\..\xbmc\utils\PerformanceSample.cpp">
      <Filter>utils</Filter>
    </ClCompile>
    <ClCompile Include="..\..\xbmc\utils\PerformanceStats.cpp">
      <Filter>utils</Filter>
    </ClCompile>
    <ClCompile Include="..\..\xbmc\utils\RegExp.cpp">
      <Filter>utils</Filter>
    </ClCompile>
    <ClCompile Include="..\..\xbmc\utils\RingBuffer.cpp">
      <Filter>utils</Filter>
    </ClCompile>
    <ClCompile Include="..\..\xbmc\utils\RssReader.cpp">
      <Filter>utils</Filter>
    </ClCompile>
    <ClCompile Include="..\..\xbmc\utils\ScraperParser.cpp">
      <Filter>utils</Filter>
    </ClCompile>
    <ClCompile Include="..\..\xbmc\utils\ScraperUrl.cpp">
      <Filter>utils</Filter>
    </ClCompile>
    <ClCompile Include="..\..\xbmc\utils\Splash.cpp">
      <Filter>utils</Filter>
    </ClCompile>
    <ClCompile Include="..\..\xbmc\utils\Stopwatch.cpp">
      <Filter>utils</Filter>
    </ClCompile>
    <ClCompile Include="..\..\xbmc\utils\StreamDetails.cpp">
      <Filter>utils</Filter>
    </ClCompile>
    <ClCompile Include="..\..\xbmc\utils\StringUtils.cpp">
      <Filter>utils</Filter>
    </ClCompile>
    <ClCompile Include="..\..\xbmc\utils\SystemInfo.cpp">
      <Filter>utils</Filter>
    </ClCompile>
    <ClCompile Include="..\..\xbmc\utils\TimeUtils.cpp">
      <Filter>utils</Filter>
    </ClCompile>
    <ClCompile Include="..\..\xbmc\utils\TuxBoxUtil.cpp">
      <Filter>utils</Filter>
    </ClCompile>
    <ClCompile Include="..\..\xbmc\utils\URIUtils.cpp">
      <Filter>utils</Filter>
    </ClCompile>
    <ClCompile Include="..\..\xbmc\utils\Variant.cpp">
      <Filter>utils</Filter>
    </ClCompile>
    <ClCompile Include="..\..\xbmc\utils\Weather.cpp">
      <Filter>utils</Filter>
    </ClCompile>
    <ClCompile Include="..\..\xbmc\utils\Win32Exception.cpp">
      <Filter>utils</Filter>
    </ClCompile>
    <ClCompile Include="..\..\xbmc\utils\XMLUtils.cpp">
      <Filter>utils</Filter>
    </ClCompile>
    <ClCompile Include="..\..\xbmc\video\Bookmark.cpp">
      <Filter>video</Filter>
    </ClCompile>
    <ClCompile Include="..\..\xbmc\video\GUIViewStateVideo.cpp">
      <Filter>video</Filter>
    </ClCompile>
    <ClCompile Include="..\..\xbmc\video\Teletext.cpp">
      <Filter>video</Filter>
    </ClCompile>
    <ClCompile Include="..\..\xbmc\video\VideoInfoDownloader.cpp">
      <Filter>video</Filter>
    </ClCompile>
    <ClCompile Include="..\..\xbmc\video\VideoInfoScanner.cpp">
      <Filter>video</Filter>
    </ClCompile>
    <ClCompile Include="..\..\xbmc\video\VideoInfoTag.cpp">
      <Filter>video</Filter>
    </ClCompile>
    <ClCompile Include="..\..\xbmc\video\VideoReferenceClock.cpp">
      <Filter>video</Filter>
    </ClCompile>
    <ClCompile Include="..\..\xbmc\video\dialogs\GUIDialogAudioSubtitleSettings.cpp">
      <Filter>video\dialogs</Filter>
    </ClCompile>
    <ClCompile Include="..\..\xbmc\video\dialogs\GUIDialogFileStacking.cpp">
      <Filter>video\dialogs</Filter>
    </ClCompile>
    <ClCompile Include="..\..\xbmc\video\dialogs\GUIDialogFullScreenInfo.cpp">
      <Filter>video\dialogs</Filter>
    </ClCompile>
    <ClCompile Include="..\..\xbmc\video\dialogs\GUIDialogTeletext.cpp">
      <Filter>video\dialogs</Filter>
    </ClCompile>
    <ClCompile Include="..\..\xbmc\video\dialogs\GUIDialogVideoBookmarks.cpp">
      <Filter>video\dialogs</Filter>
    </ClCompile>
    <ClCompile Include="..\..\xbmc\video\dialogs\GUIDialogVideoInfo.cpp">
      <Filter>video\dialogs</Filter>
    </ClCompile>
    <ClCompile Include="..\..\xbmc\video\dialogs\GUIDialogVideoOSD.cpp">
      <Filter>video\dialogs</Filter>
    </ClCompile>
    <ClCompile Include="..\..\xbmc\video\dialogs\GUIDialogVideoOverlay.cpp">
      <Filter>video\dialogs</Filter>
    </ClCompile>
    <ClCompile Include="..\..\xbmc\video\dialogs\GUIDialogVideoScan.cpp">
      <Filter>video\dialogs</Filter>
    </ClCompile>
    <ClCompile Include="..\..\xbmc\video\dialogs\GUIDialogVideoSettings.cpp">
      <Filter>video\dialogs</Filter>
    </ClCompile>
    <ClCompile Include="..\..\xbmc\video\windows\GUIWindowFullScreen.cpp">
      <Filter>video\windows</Filter>
    </ClCompile>
    <ClCompile Include="..\..\xbmc\video\windows\GUIWindowVideoBase.cpp">
      <Filter>video\windows</Filter>
    </ClCompile>
    <ClCompile Include="..\..\xbmc\video\windows\GUIWindowVideoNav.cpp">
      <Filter>video\windows</Filter>
    </ClCompile>
    <ClCompile Include="..\..\xbmc\video\windows\GUIWindowVideoPlaylist.cpp">
      <Filter>video\windows</Filter>
    </ClCompile>
    <ClCompile Include="..\..\xbmc\windowing\WinEventsSDL.cpp">
      <Filter>windowing</Filter>
    </ClCompile>
    <ClCompile Include="..\..\xbmc\windowing\WinSystem.cpp">
      <Filter>windowing</Filter>
    </ClCompile>
    <ClCompile Include="..\..\xbmc\windowing\windows\WinEventsWin32.cpp">
      <Filter>windowing\windows</Filter>
    </ClCompile>
    <ClCompile Include="..\..\xbmc\windowing\windows\WinSystemWin32.cpp">
      <Filter>windowing\windows</Filter>
    </ClCompile>
    <ClCompile Include="..\..\xbmc\windowing\windows\WinSystemWin32DX.cpp">
      <Filter>windowing\windows</Filter>
    </ClCompile>
    <ClCompile Include="..\..\xbmc\windowing\windows\WinSystemWin32GL.cpp">
      <Filter>windowing\windows</Filter>
    </ClCompile>
    <ClCompile Include="..\..\lib\tinyXML\tinystr.cpp">
      <Filter>libs\tinyxml</Filter>
    </ClCompile>
    <ClCompile Include="..\..\lib\tinyXML\tinyxml.cpp">
      <Filter>libs\tinyxml</Filter>
    </ClCompile>
    <ClCompile Include="..\..\lib\tinyXML\tinyxmlerror.cpp">
      <Filter>libs\tinyxml</Filter>
    </ClCompile>
    <ClCompile Include="..\..\lib\tinyXML\tinyxmlparser.cpp">
      <Filter>libs\tinyxml</Filter>
    </ClCompile>
    <ClCompile Include="..\..\xbmc\addons\GUIViewStateAddonBrowser.cpp">
      <Filter>addons</Filter>
    </ClCompile>
    <ClCompile Include="..\..\xbmc\addons\GUIWindowAddonBrowser.cpp">
      <Filter>addons</Filter>
    </ClCompile>
    <ClCompile Include="..\..\xbmc\interfaces\python\xbmcmodule\action.cpp">
      <Filter>interfaces\python\xbmcmodule</Filter>
    </ClCompile>
    <ClCompile Include="..\..\xbmc\interfaces\python\xbmcmodule\control.cpp">
      <Filter>interfaces\python\xbmcmodule</Filter>
    </ClCompile>
    <ClCompile Include="..\..\xbmc\interfaces\python\xbmcmodule\controlbutton.cpp">
      <Filter>interfaces\python\xbmcmodule</Filter>
    </ClCompile>
    <ClCompile Include="..\..\xbmc\interfaces\python\xbmcmodule\controlcheckmark.cpp">
      <Filter>interfaces\python\xbmcmodule</Filter>
    </ClCompile>
    <ClCompile Include="..\..\xbmc\interfaces\python\xbmcmodule\controlfadelabel.cpp">
      <Filter>interfaces\python\xbmcmodule</Filter>
    </ClCompile>
    <ClCompile Include="..\..\xbmc\interfaces\python\xbmcmodule\controlgroup.cpp">
      <Filter>interfaces\python\xbmcmodule</Filter>
    </ClCompile>
    <ClCompile Include="..\..\xbmc\interfaces\python\xbmcmodule\controlimage.cpp">
      <Filter>interfaces\python\xbmcmodule</Filter>
    </ClCompile>
    <ClCompile Include="..\..\xbmc\interfaces\python\xbmcmodule\controllabel.cpp">
      <Filter>interfaces\python\xbmcmodule</Filter>
    </ClCompile>
    <ClCompile Include="..\..\xbmc\interfaces\python\xbmcmodule\controllist.cpp">
      <Filter>interfaces\python\xbmcmodule</Filter>
    </ClCompile>
    <ClCompile Include="..\..\xbmc\interfaces\python\xbmcmodule\controlprogress.cpp">
      <Filter>interfaces\python\xbmcmodule</Filter>
    </ClCompile>
    <ClCompile Include="..\..\xbmc\interfaces\python\xbmcmodule\controlradiobutton.cpp">
      <Filter>interfaces\python\xbmcmodule</Filter>
    </ClCompile>
    <ClCompile Include="..\..\xbmc\interfaces\python\xbmcmodule\controlslider.cpp">
      <Filter>interfaces\python\xbmcmodule</Filter>
    </ClCompile>
    <ClCompile Include="..\..\xbmc\interfaces\python\xbmcmodule\controlspin.cpp">
      <Filter>interfaces\python\xbmcmodule</Filter>
    </ClCompile>
    <ClCompile Include="..\..\xbmc\interfaces\python\xbmcmodule\controltextbox.cpp">
      <Filter>interfaces\python\xbmcmodule</Filter>
    </ClCompile>
    <ClCompile Include="..\..\xbmc\interfaces\python\xbmcmodule\dialog.cpp">
      <Filter>interfaces\python\xbmcmodule</Filter>
    </ClCompile>
    <ClCompile Include="..\..\xbmc\interfaces\python\xbmcmodule\GUIPythonWindow.cpp">
      <Filter>interfaces\python\xbmcmodule</Filter>
    </ClCompile>
    <ClCompile Include="..\..\xbmc\interfaces\python\xbmcmodule\GUIPythonWindowDialog.cpp">
      <Filter>interfaces\python\xbmcmodule</Filter>
    </ClCompile>
    <ClCompile Include="..\..\xbmc\interfaces\python\xbmcmodule\GUIPythonWindowXML.cpp">
      <Filter>interfaces\python\xbmcmodule</Filter>
    </ClCompile>
    <ClCompile Include="..\..\xbmc\interfaces\python\xbmcmodule\GUIPythonWindowXMLDialog.cpp">
      <Filter>interfaces\python\xbmcmodule</Filter>
    </ClCompile>
    <ClCompile Include="..\..\xbmc\interfaces\python\xbmcmodule\infotagmusic.cpp">
      <Filter>interfaces\python\xbmcmodule</Filter>
    </ClCompile>
    <ClCompile Include="..\..\xbmc\interfaces\python\xbmcmodule\infotagvideo.cpp">
      <Filter>interfaces\python\xbmcmodule</Filter>
    </ClCompile>
    <ClCompile Include="..\..\xbmc\interfaces\python\xbmcmodule\keyboard.cpp">
      <Filter>interfaces\python\xbmcmodule</Filter>
    </ClCompile>
    <ClCompile Include="..\..\xbmc\interfaces\python\xbmcmodule\listitem.cpp">
      <Filter>interfaces\python\xbmcmodule</Filter>
    </ClCompile>
    <ClCompile Include="..\..\xbmc\interfaces\python\xbmcmodule\player.cpp">
      <Filter>interfaces\python\xbmcmodule</Filter>
    </ClCompile>
    <ClCompile Include="..\..\xbmc\interfaces\python\xbmcmodule\pyplaylist.cpp">
      <Filter>interfaces\python\xbmcmodule</Filter>
    </ClCompile>
    <ClCompile Include="..\..\xbmc\interfaces\python\xbmcmodule\PythonAddon.cpp">
      <Filter>interfaces\python\xbmcmodule</Filter>
    </ClCompile>
    <ClCompile Include="..\..\xbmc\interfaces\python\xbmcmodule\PythonPlayer.cpp">
      <Filter>interfaces\python\xbmcmodule</Filter>
    </ClCompile>
    <ClCompile Include="..\..\xbmc\interfaces\python\xbmcmodule\pyutil.cpp">
      <Filter>interfaces\python\xbmcmodule</Filter>
    </ClCompile>
    <ClCompile Include="..\..\xbmc\interfaces\python\xbmcmodule\window.cpp">
      <Filter>interfaces\python\xbmcmodule</Filter>
    </ClCompile>
    <ClCompile Include="..\..\xbmc\interfaces\python\xbmcmodule\winxml.cpp">
      <Filter>interfaces\python\xbmcmodule</Filter>
    </ClCompile>
    <ClCompile Include="..\..\xbmc\interfaces\python\xbmcmodule\winxmldialog.cpp">
      <Filter>interfaces\python\xbmcmodule</Filter>
    </ClCompile>
    <ClCompile Include="..\..\xbmc\interfaces\python\xbmcmodule\xbmcaddonmodule.cpp">
      <Filter>interfaces\python\xbmcmodule</Filter>
    </ClCompile>
    <ClCompile Include="..\..\xbmc\interfaces\python\xbmcmodule\xbmcguimodule.cpp">
      <Filter>interfaces\python\xbmcmodule</Filter>
    </ClCompile>
    <ClCompile Include="..\..\xbmc\interfaces\python\xbmcmodule\xbmcmodule.cpp">
      <Filter>interfaces\python\xbmcmodule</Filter>
    </ClCompile>
    <ClCompile Include="..\..\xbmc\interfaces\python\xbmcmodule\xbmcplugin.cpp">
      <Filter>interfaces\python\xbmcmodule</Filter>
    </ClCompile>
    <ClCompile Include="..\..\xbmc\utils\ssrc.cpp">
      <Filter>cores</Filter>
    </ClCompile>
    <ClCompile Include="..\..\xbmc\dialogs\GUIDialogCache.cpp">
      <Filter>dialogs</Filter>
    </ClCompile>
    <ClCompile Include="..\..\xbmc\interfaces\Builtins.cpp">
      <Filter>interfaces</Filter>
    </ClCompile>
    <ClCompile Include="..\..\xbmc\interfaces\AnnouncementManager.cpp">
      <Filter>interfaces</Filter>
    </ClCompile>
    <ClCompile Include="..\..\xbmc\powermanagement\DPMSSupport.cpp">
      <Filter>powermanagement</Filter>
    </ClCompile>
    <ClCompile Include="..\..\xbmc\windows\GUIMediaWindow.cpp">
      <Filter>windows</Filter>
    </ClCompile>
    <ClCompile Include="..\..\xbmc\windows\GUIWindowDebugInfo.cpp">
      <Filter>windows</Filter>
    </ClCompile>
    <ClCompile Include="..\..\xbmc\windows\GUIWindowFileManager.cpp">
      <Filter>windows</Filter>
    </ClCompile>
    <ClCompile Include="..\..\xbmc\windows\GUIWindowHome.cpp">
      <Filter>windows</Filter>
    </ClCompile>
    <ClCompile Include="..\..\xbmc\windows\GUIWindowLoginScreen.cpp">
      <Filter>windows</Filter>
    </ClCompile>
    <ClCompile Include="..\..\xbmc\windows\GUIWindowPointer.cpp">
      <Filter>windows</Filter>
    </ClCompile>
    <ClCompile Include="..\..\xbmc\windows\GUIWindowScreensaver.cpp">
      <Filter>windows</Filter>
    </ClCompile>
    <ClCompile Include="..\..\xbmc\windows\GUIWindowStartup.cpp">
      <Filter>windows</Filter>
    </ClCompile>
    <ClCompile Include="..\..\xbmc\windows\GUIWindowSystemInfo.cpp">
      <Filter>windows</Filter>
    </ClCompile>
    <ClCompile Include="..\..\xbmc\windows\GUIWindowWeather.cpp">
      <Filter>windows</Filter>
    </ClCompile>
    <ClCompile Include="..\..\xbmc\utils\LangCodeExpander.cpp">
      <Filter>utils</Filter>
    </ClCompile>
    <ClCompile Include="..\..\xbmc\FileSystem\udf25.cpp">
      <Filter>filesystem</Filter>
    </ClCompile>
    <ClCompile Include="..\..\xbmc\FileSystem\UDFDirectory.cpp">
      <Filter>filesystem</Filter>
    </ClCompile>
    <ClCompile Include="..\..\xbmc\FileSystem\FileUDF.cpp">
      <Filter>filesystem</Filter>
    </ClCompile>
    <ClCompile Include="..\..\xbmc\ApplicationMessenger.cpp">
      <Filter>utils</Filter>
    </ClCompile>
    <ClCompile Include="..\..\xbmc\Autorun.cpp">
      <Filter>utils</Filter>
    </ClCompile>
    <ClCompile Include="..\..\xbmc\AutoSwitch.cpp">
      <Filter>utils</Filter>
    </ClCompile>
    <ClCompile Include="..\..\xbmc\pictures\PictureThumbLoader.cpp">
      <Filter>BackgroundLoaders</Filter>
    </ClCompile>
    <ClCompile Include="..\..\xbmc\BackgroundInfoLoader.cpp">
      <Filter>BackgroundLoaders</Filter>
    </ClCompile>
    <ClCompile Include="..\..\xbmc\ThumbLoader.cpp">
      <Filter>BackgroundLoaders</Filter>
    </ClCompile>
    <ClCompile Include="..\..\xbmc\CueDocument.cpp">
      <Filter>utils</Filter>
    </ClCompile>
    <ClCompile Include="..\..\xbmc\DynamicDll.cpp">
      <Filter>utils</Filter>
    </ClCompile>
    <ClCompile Include="..\..\xbmc\Favourites.cpp">
      <Filter>utils</Filter>
    </ClCompile>
    <ClCompile Include="..\..\xbmc\FileItem.cpp">
      <Filter>utils</Filter>
    </ClCompile>
    <ClCompile Include="..\..\xbmc\GUIInfoManager.cpp">
      <Filter>utils</Filter>
    </ClCompile>
    <ClCompile Include="..\..\xbmc\GUIPassword.cpp">
      <Filter>utils</Filter>
    </ClCompile>
    <ClCompile Include="..\..\xbmc\GUILargeTextureManager.cpp">
      <Filter>windows</Filter>
    </ClCompile>
    <ClCompile Include="..\..\xbmc\GUIViewControl.cpp">
      <Filter>windows</Filter>
    </ClCompile>
    <ClCompile Include="..\..\xbmc\GUIViewState.cpp">
      <Filter>windows</Filter>
    </ClCompile>
    <ClCompile Include="..\..\xbmc\LangInfo.cpp">
      <Filter>utils</Filter>
    </ClCompile>
    <ClCompile Include="..\..\xbmc\MediaSource.cpp">
      <Filter>utils</Filter>
    </ClCompile>
    <ClCompile Include="..\..\xbmc\URL.cpp">
      <Filter>utils</Filter>
    </ClCompile>
    <ClCompile Include="..\..\xbmc\Util.cpp">
      <Filter>utils</Filter>
    </ClCompile>
    <ClCompile Include="..\..\xbmc\NfoFile.cpp">
      <Filter>utils</Filter>
    </ClCompile>
    <ClCompile Include="..\..\xbmc\PartyModeManager.cpp">
      <Filter>utils</Filter>
    </ClCompile>
    <ClCompile Include="..\..\xbmc\PasswordManager.cpp">
      <Filter>utils</Filter>
    </ClCompile>
    <ClCompile Include="..\..\xbmc\PlayListPlayer.cpp">
      <Filter>playlists</Filter>
    </ClCompile>
    <ClCompile Include="..\..\xbmc\SectionLoader.cpp">
      <Filter>utils</Filter>
    </ClCompile>
    <ClCompile Include="..\..\xbmc\SortFileItem.cpp">
      <Filter>utils</Filter>
    </ClCompile>
    <ClCompile Include="..\..\xbmc\Temperature.cpp">
      <Filter>utils</Filter>
    </ClCompile>
    <ClCompile Include="..\..\xbmc\TextureCache.cpp">
      <Filter>utils</Filter>
    </ClCompile>
    <ClCompile Include="..\..\xbmc\TextureDatabase.cpp">
      <Filter>utils</Filter>
    </ClCompile>
    <ClCompile Include="..\..\xbmc\ThumbnailCache.cpp">
      <Filter>utils</Filter>
    </ClCompile>
    <ClCompile Include="..\..\xbmc\dbwrappers\sqlitedataset.cpp">
      <Filter>libs\sqlite</Filter>
    </ClCompile>
    <ClCompile Include="..\..\xbmc\dbwrappers\mysqldataset.cpp">
      <Filter>libs\mysql</Filter>
    </ClCompile>
    <ClCompile Include="..\..\xbmc\addons\AddonDatabase.cpp">
      <Filter>database</Filter>
    </ClCompile>
    <ClCompile Include="..\..\xbmc\music\MusicDatabase.cpp">
      <Filter>database</Filter>
    </ClCompile>
    <ClCompile Include="..\..\xbmc\ViewDatabase.cpp">
      <Filter>database</Filter>
    </ClCompile>
    <ClCompile Include="..\..\xbmc\video\VideoDatabase.cpp">
      <Filter>database</Filter>
    </ClCompile>
    <ClCompile Include="..\..\xbmc\programs\ProgramDatabase.cpp">
      <Filter>database</Filter>
    </ClCompile>
    <ClCompile Include="..\..\xbmc\XBApplicationEx.cpp">
      <Filter>utils</Filter>
    </ClCompile>
    <ClCompile Include="..\..\xbmc\guilib\GUIFontTTF.cpp">
      <Filter>guilib\Rendering\Base</Filter>
    </ClCompile>
    <ClCompile Include="..\..\xbmc\guilib\GUITexture.cpp">
      <Filter>guilib\Rendering\Base</Filter>
    </ClCompile>
    <ClCompile Include="..\..\xbmc\guilib\Texture.cpp">
      <Filter>guilib\Rendering\Base</Filter>
    </ClCompile>
    <ClCompile Include="..\..\xbmc\guilib\TextureManager.cpp">
      <Filter>guilib\Rendering\Base</Filter>
    </ClCompile>
    <ClCompile Include="..\..\xbmc\guilib\GUIFontTTFDX.cpp">
      <Filter>guilib\Rendering\DX</Filter>
    </ClCompile>
    <ClCompile Include="..\..\xbmc\guilib\GUITextureD3D.cpp">
      <Filter>guilib\Rendering\DX</Filter>
    </ClCompile>
    <ClCompile Include="..\..\xbmc\guilib\TextureDX.cpp">
      <Filter>guilib\Rendering\DX</Filter>
    </ClCompile>
    <ClCompile Include="..\..\xbmc\guilib\GUIFontTTFGL.cpp">
      <Filter>guilib\Rendering\GL</Filter>
    </ClCompile>
    <ClCompile Include="..\..\xbmc\guilib\GUITextureGL.cpp">
      <Filter>guilib\Rendering\GL</Filter>
    </ClCompile>
    <ClCompile Include="..\..\xbmc\guilib\GUITextureGLES.cpp">
      <Filter>guilib\Rendering\GL</Filter>
    </ClCompile>
    <ClCompile Include="..\..\xbmc\guilib\TextureGL.cpp">
      <Filter>guilib\Rendering\GL</Filter>
    </ClCompile>
    <ClCompile Include="..\..\xbmc\guilib\GraphicContext.cpp">
      <Filter>guilib\Rendering\Base</Filter>
    </ClCompile>
    <ClCompile Include="..\..\xbmc\addons\AddonInstaller.cpp">
      <Filter>addons</Filter>
    </ClCompile>
    <ClCompile Include="..\..\xbmc\utils\GLUtils.cpp">
      <Filter>utils</Filter>
    </ClCompile>
    <ClCompile Include="..\..\xbmc\win32\stdio_utf8.cpp">
      <Filter>win32</Filter>
    </ClCompile>
    <ClCompile Include="..\..\xbmc\win32\stat_utf8.cpp">
      <Filter>win32</Filter>
    </ClCompile>
    <ClCompile Include="..\..\xbmc\interfaces\python\xbmcmodule\xbmcvfsmodule.cpp">
      <Filter>interfaces\python\xbmcmodule</Filter>
    </ClCompile>
    <ClCompile Include="..\..\xbmc\cores\VideoRenderers\RenderCapture.cpp">
      <Filter>cores\VideoRenderers</Filter>
    </ClCompile>
    <ClCompile Include="..\..\lib\SlingboxLib\SlingboxLib.cpp">
      <Filter>libs\SlingboxLib</Filter>
    </ClCompile>
    <ClCompile Include="..\..\xbmc\filesystem\Slingbox.cpp">
      <Filter>filesystem</Filter>
    </ClCompile>
    <ClCompile Include="..\..\xbmc\dialogs\GUIDialogPlayEject.cpp">
      <Filter>dialogs</Filter>
    </ClCompile>
    <ClCompile Include="..\..\xbmc\interfaces\json-rpc\JSONServiceDescription.cpp">
      <Filter>interfaces\json-rpc</Filter>
    </ClCompile>
    <ClCompile Include="..\..\xbmc\XBDateTime.cpp">
      <Filter>utils</Filter>
    </ClCompile>
    <ClCompile Include="..\..\xbmc\win32\Win32DelayedDllLoad.cpp">
      <Filter>win32</Filter>
    </ClCompile>
    <ClCompile Include="..\..\xbmc\win32\win32env.cpp">
      <Filter>win32</Filter>
    </ClCompile>
    <ClCompile Include="..\..\xbmc\utils\RecentlyAddedJob.cpp" />
    <ClCompile Include="..\..\xbmc\interfaces\json-rpc\InputOperations.cpp">
      <Filter>interfaces\json-rpc</Filter>
    </ClCompile>
    <ClCompile Include="..\..\xbmc\filesystem\CacheCircular.cpp">
      <Filter>filesystem</Filter>
    </ClCompile>
    <ClCompile Include="..\..\xbmc\input\XBMC_keytable.cpp">
      <Filter>input</Filter>
    </ClCompile>
    <ClCompile Include="..\..\xbmc\utils\JSONVariantParser.cpp">
      <Filter>utils</Filter>
    </ClCompile>
    <ClCompile Include="..\..\xbmc\utils\JSONVariantWriter.cpp">
      <Filter>utils</Filter>
    </ClCompile>
<<<<<<< HEAD
    <ClCompile Include="..\..\xbmc\settings\AppParamParser.cpp">
      <Filter>settings</Filter>
    </ClCompile>
    <ClCompile Include="..\..\xbmc\addons\AddonVersion.cpp">
      <Filter>addons</Filter>
    </ClCompile>
=======
    <ClCompile Include="..\..\xbmc\guilib\DirtyRegionSolvers.cpp">
      <Filter>guilib</Filter>
    </ClCompile>
    <ClCompile Include="..\..\xbmc\guilib\DirtyRegionTracker.cpp">
      <Filter>guilib</Filter>
    </ClCompile>

>>>>>>> 2bb623f4
  </ItemGroup>
  <ItemGroup>
    <ClInclude Include="..\..\xbmc\win32\pch.h">
      <Filter>win32</Filter>
    </ClInclude>
    <ClInclude Include="..\..\xbmc\win32\PlatformDefs.h">
      <Filter>win32</Filter>
    </ClInclude>
    <ClInclude Include="..\..\xbmc\win32\WIN32Util.h">
      <Filter>win32</Filter>
    </ClInclude>
    <ClInclude Include="..\..\xbmc\win32\WINDirectSound.h">
      <Filter>win32</Filter>
    </ClInclude>
    <ClInclude Include="..\..\xbmc\win32\WindowHelper.h">
      <Filter>win32</Filter>
    </ClInclude>
    <ClInclude Include="..\..\xbmc\win32\WINFileSMB.h">
      <Filter>win32</Filter>
    </ClInclude>
    <ClInclude Include="..\..\xbmc\win32\WINSMBDirectory.h">
      <Filter>win32</Filter>
    </ClInclude>
    <ClInclude Include="..\..\xbmc\win32\XCriticalSection.h">
      <Filter>win32</Filter>
    </ClInclude>
    <ClInclude Include="..\..\xbmc\cores\DummyVideoPlayer.h">
      <Filter>cores</Filter>
    </ClInclude>
    <ClInclude Include="..\..\xbmc\cores\IPlayer.h">
      <Filter>cores</Filter>
    </ClInclude>
    <ClInclude Include="..\..\xbmc\cores\dvdplayer\dvd_config.h">
      <Filter>cores\dvdplayer</Filter>
    </ClInclude>
    <ClInclude Include="..\..\xbmc\cores\dvdplayer\DVDAudio.h">
      <Filter>cores\dvdplayer</Filter>
    </ClInclude>
    <ClInclude Include="..\..\xbmc\cores\dvdplayer\DVDClock.h">
      <Filter>cores\dvdplayer</Filter>
    </ClInclude>
    <ClInclude Include="..\..\xbmc\cores\dvdplayer\DVDDemuxSPU.h">
      <Filter>cores\dvdplayer</Filter>
    </ClInclude>
    <ClInclude Include="..\..\xbmc\cores\dvdplayer\DVDDemuxers\DVDDemuxVobsub.h">
      <Filter>cores\dvdplayer</Filter>
    </ClInclude>
    <ClInclude Include="..\..\xbmc\cores\dvdplayer\DVDFileInfo.h">
      <Filter>cores\dvdplayer</Filter>
    </ClInclude>
    <ClInclude Include="..\..\xbmc\cores\dvdplayer\DVDInputStreams\DVDInputStreamTV.h">
      <Filter>cores\dvdplayer</Filter>
    </ClInclude>
    <ClInclude Include="..\..\xbmc\cores\dvdplayer\DVDMessage.h">
      <Filter>cores\dvdplayer</Filter>
    </ClInclude>
    <ClInclude Include="..\..\xbmc\cores\dvdplayer\DVDMessageQueue.h">
      <Filter>cores\dvdplayer</Filter>
    </ClInclude>
    <ClInclude Include="..\..\xbmc\cores\dvdplayer\DVDMessageTracker.h">
      <Filter>cores\dvdplayer</Filter>
    </ClInclude>
    <ClInclude Include="..\..\xbmc\cores\dvdplayer\DVDOverlayContainer.h">
      <Filter>cores\dvdplayer</Filter>
    </ClInclude>
    <ClInclude Include="..\..\xbmc\cores\dvdplayer\DVDOverlayRenderer.h">
      <Filter>cores\dvdplayer</Filter>
    </ClInclude>
    <ClInclude Include="..\..\xbmc\cores\dvdplayer\DVDPerformanceCounter.h">
      <Filter>cores\dvdplayer</Filter>
    </ClInclude>
    <ClInclude Include="..\..\xbmc\cores\dvdplayer\DVDPlayer.h">
      <Filter>cores\dvdplayer</Filter>
    </ClInclude>
    <ClInclude Include="..\..\xbmc\cores\dvdplayer\DVDPlayerAudio.h">
      <Filter>cores\dvdplayer</Filter>
    </ClInclude>
    <ClInclude Include="..\..\xbmc\cores\dvdplayer\DVDPlayerAudioResampler.h">
      <Filter>cores\dvdplayer</Filter>
    </ClInclude>
    <ClInclude Include="..\..\xbmc\cores\dvdplayer\DVDPlayerSubtitle.h">
      <Filter>cores\dvdplayer</Filter>
    </ClInclude>
    <ClInclude Include="..\..\xbmc\cores\dvdplayer\DVDPlayerTeletext.h">
      <Filter>cores\dvdplayer</Filter>
    </ClInclude>
    <ClInclude Include="..\..\xbmc\cores\dvdplayer\DVDPlayerVideo.h">
      <Filter>cores\dvdplayer</Filter>
    </ClInclude>
    <ClInclude Include="..\..\xbmc\cores\dvdplayer\DVDStreamInfo.h">
      <Filter>cores\dvdplayer</Filter>
    </ClInclude>
    <ClInclude Include="..\..\xbmc\cores\dvdplayer\DVDTSCorrection.h">
      <Filter>cores\dvdplayer</Filter>
    </ClInclude>
    <ClInclude Include="..\..\xbmc\cores\dvdplayer\Edl.h">
      <Filter>cores\dvdplayer</Filter>
    </ClInclude>
    <ClInclude Include="..\..\xbmc\cores\dvdplayer\IDVDPlayer.h">
      <Filter>cores\dvdplayer</Filter>
    </ClInclude>
    <ClInclude Include="..\..\xbmc\cores\dvdplayer\DVDCodecs\DVDCodecs.h">
      <Filter>cores\dvdplayer\DVDCodecs</Filter>
    </ClInclude>
    <ClInclude Include="..\..\xbmc\cores\dvdplayer\DVDCodecs\DVDCodecUtils.h">
      <Filter>cores\dvdplayer\DVDCodecs</Filter>
    </ClInclude>
    <ClInclude Include="..\..\xbmc\cores\dvdplayer\DVDCodecs\DVDFactoryCodec.h">
      <Filter>cores\dvdplayer\DVDCodecs</Filter>
    </ClInclude>
    <ClInclude Include="..\..\xbmc\cores\dvdplayer\DVDCodecs\Audio\DllLibMad.h">
      <Filter>cores\dvdplayer\DVDCodecs\Audio</Filter>
    </ClInclude>
    <ClInclude Include="..\..\xbmc\cores\dvdplayer\DVDCodecs\Audio\DVDAudioCodec.h">
      <Filter>cores\dvdplayer\DVDCodecs\Audio</Filter>
    </ClInclude>
    <ClInclude Include="..\..\xbmc\cores\dvdplayer\DVDCodecs\Audio\DVDAudioCodecFFmpeg.h">
      <Filter>cores\dvdplayer\DVDCodecs\Audio</Filter>
    </ClInclude>
    <ClInclude Include="..\..\xbmc\cores\dvdplayer\DVDCodecs\Audio\DVDAudioCodecLibMad.h">
      <Filter>cores\dvdplayer\DVDCodecs\Audio</Filter>
    </ClInclude>
    <ClInclude Include="..\..\xbmc\cores\dvdplayer\DVDCodecs\Audio\DVDAudioCodecLPcm.h">
      <Filter>cores\dvdplayer\DVDCodecs\Audio</Filter>
    </ClInclude>
    <ClInclude Include="..\..\xbmc\cores\dvdplayer\DVDCodecs\Audio\DVDAudioCodecPassthroughFFmpeg.h">
      <Filter>cores\dvdplayer\DVDCodecs\Audio</Filter>
    </ClInclude>
    <ClInclude Include="..\..\xbmc\cores\dvdplayer\DVDCodecs\Audio\DVDAudioCodecPcm.h">
      <Filter>cores\dvdplayer\DVDCodecs\Audio</Filter>
    </ClInclude>
    <ClInclude Include="..\..\xbmc\cores\dvdplayer\DVDCodecs\Audio\Encoders\DVDAudioEncoderFFmpeg.h">
      <Filter>cores\dvdplayer\DVDCodecs\Audio\Encoders</Filter>
    </ClInclude>
    <ClInclude Include="..\..\xbmc\cores\dvdplayer\DVDCodecs\Audio\Encoders\IDVDAudioEncoder.h">
      <Filter>cores\dvdplayer\DVDCodecs\Audio\Encoders</Filter>
    </ClInclude>
    <ClInclude Include="..\..\xbmc\cores\dvdplayer\DVDCodecs\Video\DllLibMpeg2.h">
      <Filter>cores\dvdplayer\DVDCodecs\Video</Filter>
    </ClInclude>
    <ClInclude Include="..\..\xbmc\cores\dvdplayer\DVDCodecs\Video\DVDVideoCodec.h">
      <Filter>cores\dvdplayer\DVDCodecs\Video</Filter>
    </ClInclude>
    <ClInclude Include="..\..\xbmc\cores\dvdplayer\DVDCodecs\Video\DVDVideoCodecCrystalHD.h">
      <Filter>cores\dvdplayer\DVDCodecs\Video</Filter>
    </ClInclude>
    <ClInclude Include="..\..\xbmc\cores\dvdplayer\DVDCodecs\Video\DVDVideoCodecFFmpeg.h">
      <Filter>cores\dvdplayer\DVDCodecs\Video</Filter>
    </ClInclude>
    <ClInclude Include="..\..\xbmc\cores\dvdplayer\DVDCodecs\Video\DVDVideoCodecLibMpeg2.h">
      <Filter>cores\dvdplayer\DVDCodecs\Video</Filter>
    </ClInclude>
    <ClInclude Include="..\..\xbmc\cores\dvdplayer\DVDCodecs\Video\DVDVideoPPFFmpeg.h">
      <Filter>cores\dvdplayer\DVDCodecs\Video</Filter>
    </ClInclude>
    <ClInclude Include="..\..\xbmc\cores\dvdplayer\DVDCodecs\Video\DXVA.h">
      <Filter>cores\dvdplayer\DVDCodecs\Video</Filter>
    </ClInclude>
    <ClInclude Include="..\..\xbmc\cores\dvdplayer\DVDCodecs\Overlay\DVDOverlay.h">
      <Filter>cores\dvdplayer\DVDCodecs\Overlay</Filter>
    </ClInclude>
    <ClInclude Include="..\..\xbmc\cores\dvdplayer\DVDCodecs\Overlay\DVDOverlayCodec.h">
      <Filter>cores\dvdplayer\DVDCodecs\Overlay</Filter>
    </ClInclude>
    <ClInclude Include="..\..\xbmc\cores\dvdplayer\DVDCodecs\Overlay\DVDOverlayCodecCC.h">
      <Filter>cores\dvdplayer\DVDCodecs\Overlay</Filter>
    </ClInclude>
    <ClInclude Include="..\..\xbmc\cores\dvdplayer\DVDCodecs\Overlay\DVDOverlayCodecFFmpeg.h">
      <Filter>cores\dvdplayer\DVDCodecs\Overlay</Filter>
    </ClInclude>
    <ClInclude Include="..\..\xbmc\cores\dvdplayer\DVDCodecs\Overlay\DVDOverlayCodecSSA.h">
      <Filter>cores\dvdplayer\DVDCodecs\Overlay</Filter>
    </ClInclude>
    <ClInclude Include="..\..\xbmc\cores\dvdplayer\DVDCodecs\Overlay\DVDOverlayCodecText.h">
      <Filter>cores\dvdplayer\DVDCodecs\Overlay</Filter>
    </ClInclude>
    <ClInclude Include="..\..\xbmc\cores\dvdplayer\DVDCodecs\Overlay\DVDOverlayImage.h">
      <Filter>cores\dvdplayer\DVDCodecs\Overlay</Filter>
    </ClInclude>
    <ClInclude Include="..\..\xbmc\cores\dvdplayer\DVDCodecs\Overlay\DVDOverlaySpu.h">
      <Filter>cores\dvdplayer\DVDCodecs\Overlay</Filter>
    </ClInclude>
    <ClInclude Include="..\..\xbmc\cores\dvdplayer\DVDCodecs\Overlay\DVDOverlaySSA.h">
      <Filter>cores\dvdplayer\DVDCodecs\Overlay</Filter>
    </ClInclude>
    <ClInclude Include="..\..\xbmc\cores\dvdplayer\DVDCodecs\Overlay\DVDOverlayText.h">
      <Filter>cores\dvdplayer\DVDCodecs\Overlay</Filter>
    </ClInclude>
    <ClInclude Include="..\..\xbmc\cores\dvdplayer\DVDCodecs\Overlay\libspucc\cc_decoder.h">
      <Filter>cores\dvdplayer\DVDCodecs\Overlay\libspucc</Filter>
    </ClInclude>
    <ClInclude Include="..\..\xbmc\cores\dvdplayer\DVDDemuxers\DVDDemux.h">
      <Filter>cores\dvdplayer\DVDDemuxers</Filter>
    </ClInclude>
    <ClInclude Include="..\..\xbmc\cores\dvdplayer\DVDDemuxers\DVDDemuxFFmpeg.h">
      <Filter>cores\dvdplayer\DVDDemuxers</Filter>
    </ClInclude>
    <ClInclude Include="..\..\xbmc\cores\dvdplayer\DVDDemuxers\DVDDemuxHTSP.h">
      <Filter>cores\dvdplayer\DVDDemuxers</Filter>
    </ClInclude>
    <ClInclude Include="..\..\xbmc\cores\dvdplayer\DVDDemuxers\DVDDemuxShoutcast.h">
      <Filter>cores\dvdplayer\DVDDemuxers</Filter>
    </ClInclude>
    <ClInclude Include="..\..\xbmc\cores\dvdplayer\DVDDemuxers\DVDDemuxUtils.h">
      <Filter>cores\dvdplayer\DVDDemuxers</Filter>
    </ClInclude>
    <ClInclude Include="..\..\xbmc\cores\dvdplayer\DVDDemuxers\DVDFactoryDemuxer.h">
      <Filter>cores\dvdplayer\DVDDemuxers</Filter>
    </ClInclude>
    <ClInclude Include="..\..\xbmc\cores\dvdplayer\DVDInputStreams\DllDvdNav.h">
      <Filter>cores\dvdplayer\DVDInputStreams</Filter>
    </ClInclude>
    <ClInclude Include="..\..\xbmc\cores\dvdplayer\DVDInputStreams\DVDFactoryInputStream.h">
      <Filter>cores\dvdplayer\DVDInputStreams</Filter>
    </ClInclude>
    <ClInclude Include="..\..\xbmc\cores\dvdplayer\DVDInputStreams\DVDInputStream.h">
      <Filter>cores\dvdplayer\DVDInputStreams</Filter>
    </ClInclude>
    <ClInclude Include="..\..\xbmc\cores\dvdplayer\DVDInputStreams\DVDInputStreamFFmpeg.h">
      <Filter>cores\dvdplayer\DVDInputStreams</Filter>
    </ClInclude>
    <ClInclude Include="..\..\xbmc\cores\dvdplayer\DVDInputStreams\DVDInputStreamFile.h">
      <Filter>cores\dvdplayer\DVDInputStreams</Filter>
    </ClInclude>
    <ClInclude Include="..\..\xbmc\cores\dvdplayer\DVDInputStreams\DVDInputStreamHTSP.h">
      <Filter>cores\dvdplayer\DVDInputStreams</Filter>
    </ClInclude>
    <ClInclude Include="..\..\xbmc\cores\dvdplayer\DVDInputStreams\DVDInputStreamHttp.h">
      <Filter>cores\dvdplayer\DVDInputStreams</Filter>
    </ClInclude>
    <ClInclude Include="..\..\xbmc\cores\dvdplayer\DVDInputStreams\DVDInputStreamMemory.h">
      <Filter>cores\dvdplayer\DVDInputStreams</Filter>
    </ClInclude>
    <ClInclude Include="..\..\xbmc\cores\dvdplayer\DVDInputStreams\DVDInputStreamNavigator.h">
      <Filter>cores\dvdplayer\DVDInputStreams</Filter>
    </ClInclude>
    <ClInclude Include="..\..\xbmc\cores\dvdplayer\DVDInputStreams\DVDInputStreamRTMP.h">
      <Filter>cores\dvdplayer\DVDInputStreams</Filter>
    </ClInclude>
    <ClInclude Include="..\..\xbmc\cores\dvdplayer\DVDInputStreams\DVDStateSerializer.h">
      <Filter>cores\dvdplayer\DVDInputStreams</Filter>
    </ClInclude>
    <ClInclude Include="..\..\lib\DllAvCodec.h">
      <Filter>cores\dvdplayer\DVDHeaders</Filter>
    </ClInclude>
    <ClInclude Include="..\..\lib\DllAvFormat.h">
      <Filter>cores\dvdplayer\DVDHeaders</Filter>
    </ClInclude>
    <ClInclude Include="..\..\lib\DllPostProc.h">
      <Filter>cores\dvdplayer\DVDHeaders</Filter>
    </ClInclude>
    <ClInclude Include="..\..\lib\DllSwScale.h">
      <Filter>cores\dvdplayer\DVDHeaders</Filter>
    </ClInclude>
    <ClInclude Include="..\..\lib\ffmpeg\libavformat\avformat.h">
      <Filter>cores\dvdplayer\DVDHeaders</Filter>
    </ClInclude>
    <ClInclude Include="..\..\lib\ffmpeg\libavutil\common.h">
      <Filter>cores\dvdplayer\DVDHeaders</Filter>
    </ClInclude>
    <ClInclude Include="..\..\lib\ffmpeg\libavformat\avio.h">
      <Filter>cores\dvdplayer\DVDHeaders</Filter>
    </ClInclude>
    <ClInclude Include="..\..\xbmc\cores\dvdplayer\DVDInputStreams\dvdnav\dvd_types.h">
      <Filter>cores\dvdplayer\DVDHeaders</Filter>
    </ClInclude>
    <ClInclude Include="..\..\xbmc\cores\dvdplayer\DVDInputStreams\dvdnav\dvdnav.h">
      <Filter>cores\dvdplayer\DVDHeaders</Filter>
    </ClInclude>
    <ClInclude Include="..\..\xbmc\cores\dvdplayer\DVDInputStreams\dvdnav\dvdnav_events.h">
      <Filter>cores\dvdplayer\DVDHeaders</Filter>
    </ClInclude>
    <ClInclude Include="..\..\xbmc\cores\dvdplayer\DVDInputStreams\dvdnav\dvdnav_internal.h">
      <Filter>cores\dvdplayer\DVDHeaders</Filter>
    </ClInclude>
    <ClInclude Include="..\..\xbmc\cores\dvdplayer\DVDInputStreams\dvdnav\ifo_types.h">
      <Filter>cores\dvdplayer\DVDHeaders</Filter>
    </ClInclude>
    <ClInclude Include="..\..\xbmc\cores\dvdplayer\DVDInputStreams\dvdnav\nav_types.h">
      <Filter>cores\dvdplayer\DVDHeaders</Filter>
    </ClInclude>
    <ClInclude Include="..\..\xbmc\cores\dvdplayer\DVDInputStreams\dvdnav\remap.h">
      <Filter>cores\dvdplayer\DVDHeaders</Filter>
    </ClInclude>
    <ClInclude Include="..\..\xbmc\cores\dvdplayer\DVDInputStreams\dvdnav\vm.h">
      <Filter>cores\dvdplayer\DVDHeaders</Filter>
    </ClInclude>
    <ClInclude Include="..\..\xbmc\cores\dvdplayer\DVDInputStreams\dvdnav\vmcmd.h">
      <Filter>cores\dvdplayer\DVDHeaders</Filter>
    </ClInclude>
    <ClInclude Include="..\..\xbmc\cores\dvdplayer\DVDSubtitles\DllLibass.h">
      <Filter>cores\dvdplayer\DVDSubtitles</Filter>
    </ClInclude>
    <ClInclude Include="..\..\xbmc\cores\dvdplayer\DVDSubtitles\DVDFactorySubtitle.h">
      <Filter>cores\dvdplayer\DVDSubtitles</Filter>
    </ClInclude>
    <ClInclude Include="..\..\xbmc\cores\dvdplayer\DVDSubtitles\DVDSubtitleLineCollection.h">
      <Filter>cores\dvdplayer\DVDSubtitles</Filter>
    </ClInclude>
    <ClInclude Include="..\..\xbmc\cores\dvdplayer\DVDSubtitles\DVDSubtitleParser.h">
      <Filter>cores\dvdplayer\DVDSubtitles</Filter>
    </ClInclude>
    <ClInclude Include="..\..\xbmc\cores\dvdplayer\DVDSubtitles\DVDSubtitleParserMicroDVD.h">
      <Filter>cores\dvdplayer\DVDSubtitles</Filter>
    </ClInclude>
    <ClInclude Include="..\..\xbmc\cores\dvdplayer\DVDSubtitles\DVDSubtitleParserMPL2.h">
      <Filter>cores\dvdplayer\DVDSubtitles</Filter>
    </ClInclude>
    <ClInclude Include="..\..\xbmc\cores\dvdplayer\DVDSubtitles\DVDSubtitleParserSami.h">
      <Filter>cores\dvdplayer\DVDSubtitles</Filter>
    </ClInclude>
    <ClInclude Include="..\..\xbmc\cores\dvdplayer\DVDSubtitles\DVDSubtitleParserSSA.h">
      <Filter>cores\dvdplayer\DVDSubtitles</Filter>
    </ClInclude>
    <ClInclude Include="..\..\xbmc\cores\dvdplayer\DVDSubtitles\DVDSubtitleParserSubrip.h">
      <Filter>cores\dvdplayer\DVDSubtitles</Filter>
    </ClInclude>
    <ClInclude Include="..\..\xbmc\cores\dvdplayer\DVDSubtitles\DVDSubtitleParserVplayer.h">
      <Filter>cores\dvdplayer\DVDSubtitles</Filter>
    </ClInclude>
    <ClInclude Include="..\..\xbmc\cores\dvdplayer\DVDSubtitles\DVDSubtitlesLibass.h">
      <Filter>cores\dvdplayer\DVDSubtitles</Filter>
    </ClInclude>
    <ClInclude Include="..\..\xbmc\cores\dvdplayer\DVDSubtitles\DVDSubtitleStream.h">
      <Filter>cores\dvdplayer\DVDSubtitles</Filter>
    </ClInclude>
    <ClInclude Include="..\..\xbmc\cores\paplayer\ADPCMCodec.h">
      <Filter>cores\paplayer</Filter>
    </ClInclude>
    <ClInclude Include="..\..\xbmc\cores\paplayer\ASAPCodec.h">
      <Filter>cores\paplayer</Filter>
    </ClInclude>
    <ClInclude Include="..\..\xbmc\cores\paplayer\AudioDecoder.h">
      <Filter>cores\paplayer</Filter>
    </ClInclude>
    <ClInclude Include="..\..\xbmc\cores\paplayer\CDDAcodec.h">
      <Filter>cores\paplayer</Filter>
    </ClInclude>
    <ClInclude Include="..\..\xbmc\cores\paplayer\CodecFactory.h">
      <Filter>cores\paplayer</Filter>
    </ClInclude>
    <ClInclude Include="..\..\lib\DllAdpcm.h">
      <Filter>cores\paplayer</Filter>
    </ClInclude>
    <ClInclude Include="..\..\lib\DllASAP.h">
      <Filter>cores\paplayer</Filter>
    </ClInclude>
    <ClInclude Include="..\..\lib\DllLibFlac.h">
      <Filter>cores\paplayer</Filter>
    </ClInclude>
    <ClInclude Include="..\..\lib\DllNosefart.h">
      <Filter>cores\paplayer</Filter>
    </ClInclude>
    <ClInclude Include="..\..\lib\DllSidplay2.h">
      <Filter>cores\paplayer</Filter>
    </ClInclude>
    <ClInclude Include="..\..\lib\DllStSound.h">
      <Filter>cores\paplayer</Filter>
    </ClInclude>
    <ClInclude Include="..\..\lib\DllTimidity.h">
      <Filter>cores\paplayer</Filter>
    </ClInclude>
    <ClInclude Include="..\..\lib\DllVorbisfile.h">
      <Filter>cores\paplayer</Filter>
    </ClInclude>
    <ClInclude Include="..\..\xbmc\cores\paplayer\DVDPlayerCodec.h">
      <Filter>cores\paplayer</Filter>
    </ClInclude>
    <ClInclude Include="..\..\xbmc\cores\paplayer\FLACcodec.h">
      <Filter>cores\paplayer</Filter>
    </ClInclude>
    <ClInclude Include="..\..\xbmc\cores\paplayer\ICodec.h">
      <Filter>cores\paplayer</Filter>
    </ClInclude>
    <ClInclude Include="..\..\xbmc\cores\paplayer\ModplugCodec.h">
      <Filter>cores\paplayer</Filter>
    </ClInclude>
    <ClInclude Include="..\..\xbmc\cores\paplayer\MP3codec.h">
      <Filter>cores\paplayer</Filter>
    </ClInclude>
    <ClInclude Include="..\..\xbmc\cores\paplayer\NSFCodec.h">
      <Filter>cores\paplayer</Filter>
    </ClInclude>
    <ClInclude Include="..\..\xbmc\cores\paplayer\OggCallback.h">
      <Filter>cores\paplayer</Filter>
    </ClInclude>
    <ClInclude Include="..\..\xbmc\cores\paplayer\OGGcodec.h">
      <Filter>cores\paplayer</Filter>
    </ClInclude>
    <ClInclude Include="..\..\xbmc\cores\paplayer\PAPlayer.h">
      <Filter>cores\paplayer</Filter>
    </ClInclude>
    <ClInclude Include="..\..\xbmc\cores\paplayer\ReplayGain.h">
      <Filter>cores\paplayer</Filter>
    </ClInclude>
    <ClInclude Include="..\..\xbmc\cores\paplayer\SIDCodec.h">
      <Filter>cores\paplayer</Filter>
    </ClInclude>
    <ClInclude Include="..\..\xbmc\cores\paplayer\SPCCodec.h">
      <Filter>cores\paplayer</Filter>
    </ClInclude>
    <ClInclude Include="..\..\xbmc\cores\paplayer\TimidityCodec.h">
      <Filter>cores\paplayer</Filter>
    </ClInclude>
    <ClInclude Include="..\..\xbmc\cores\paplayer\VGMCodec.h">
      <Filter>cores\paplayer</Filter>
    </ClInclude>
    <ClInclude Include="..\..\xbmc\cores\paplayer\WAVcodec.h">
      <Filter>cores\paplayer</Filter>
    </ClInclude>
    <ClInclude Include="..\..\xbmc\cores\paplayer\YMCodec.h">
      <Filter>cores\paplayer</Filter>
    </ClInclude>
    <ClInclude Include="..\..\xbmc\cores\DllLoader\coff.h">
      <Filter>cores\DllLoader</Filter>
    </ClInclude>
    <ClInclude Include="..\..\xbmc\cores\DllLoader\coffldr.h">
      <Filter>cores\DllLoader</Filter>
    </ClInclude>
    <ClInclude Include="..\..\xbmc\cores\DllLoader\dll.h">
      <Filter>cores\DllLoader</Filter>
    </ClInclude>
    <ClInclude Include="..\..\xbmc\cores\DllLoader\dll_tracker.h">
      <Filter>cores\DllLoader</Filter>
    </ClInclude>
    <ClInclude Include="..\..\xbmc\cores\DllLoader\dll_tracker_file.h">
      <Filter>cores\DllLoader</Filter>
    </ClInclude>
    <ClInclude Include="..\..\xbmc\cores\DllLoader\dll_tracker_library.h">
      <Filter>cores\DllLoader</Filter>
    </ClInclude>
    <ClInclude Include="..\..\xbmc\cores\DllLoader\dll_util.h">
      <Filter>cores\DllLoader</Filter>
    </ClInclude>
    <ClInclude Include="..\..\xbmc\cores\DllLoader\DllLoader.h">
      <Filter>cores\DllLoader</Filter>
    </ClInclude>
    <ClInclude Include="..\..\xbmc\cores\DllLoader\DllLoaderContainer.h">
      <Filter>cores\DllLoader</Filter>
    </ClInclude>
    <ClInclude Include="..\..\xbmc\DllPaths.h">
      <Filter>cores\DllLoader</Filter>
    </ClInclude>
    <ClInclude Include="..\..\xbmc\DllPaths_win32.h">
      <Filter>cores\DllLoader</Filter>
    </ClInclude>
    <ClInclude Include="..\..\xbmc\cores\DllLoader\LibraryLoader.h">
      <Filter>cores\DllLoader</Filter>
    </ClInclude>
    <ClInclude Include="..\..\xbmc\cores\DllLoader\Win32DllLoader.h">
      <Filter>cores\DllLoader</Filter>
    </ClInclude>
    <ClInclude Include="..\..\xbmc\cores\DllLoader\exports\emu_dummy.h">
      <Filter>cores\DllLoader\exports</Filter>
    </ClInclude>
    <ClInclude Include="..\..\xbmc\cores\DllLoader\exports\emu_kernel32.h">
      <Filter>cores\DllLoader\exports</Filter>
    </ClInclude>
    <ClInclude Include="..\..\xbmc\cores\DllLoader\exports\emu_msvcrt.h">
      <Filter>cores\DllLoader\exports</Filter>
    </ClInclude>
    <ClInclude Include="..\..\xbmc\cores\DllLoader\exports\win32-dirent.h">
      <Filter>cores\DllLoader\exports</Filter>
    </ClInclude>
    <ClInclude Include="..\..\xbmc\cores\DllLoader\exports\emu_socket\emu_socket.h">
      <Filter>cores\DllLoader\exports\emu_socket</Filter>
    </ClInclude>
    <ClInclude Include="..\..\xbmc\cores\DllLoader\exports\util\EmuFileWrapper.h">
      <Filter>cores\DllLoader\exports\util</Filter>
    </ClInclude>
    <ClInclude Include="..\..\xbmc\cores\VideoRenderers\BaseRenderer.h">
      <Filter>cores\VideoRenderers</Filter>
    </ClInclude>
    <ClInclude Include="..\..\xbmc\cores\VideoRenderers\LinuxRenderer.h">
      <Filter>cores\VideoRenderers</Filter>
    </ClInclude>
    <ClInclude Include="..\..\xbmc\cores\VideoRenderers\LinuxRendererGL.h">
      <Filter>cores\VideoRenderers</Filter>
    </ClInclude>
    <ClInclude Include="..\..\xbmc\cores\VideoRenderers\OverlayRenderer.h">
      <Filter>cores\VideoRenderers</Filter>
    </ClInclude>
    <ClInclude Include="..\..\xbmc\cores\VideoRenderers\OverlayRendererDX.h">
      <Filter>cores\VideoRenderers</Filter>
    </ClInclude>
    <ClInclude Include="..\..\xbmc\cores\VideoRenderers\OverlayRendererGL.h">
      <Filter>cores\VideoRenderers</Filter>
    </ClInclude>
    <ClInclude Include="..\..\xbmc\cores\VideoRenderers\OverlayRendererUtil.h">
      <Filter>cores\VideoRenderers</Filter>
    </ClInclude>
    <ClInclude Include="..\..\xbmc\cores\VideoRenderers\RenderManager.h">
      <Filter>cores\VideoRenderers</Filter>
    </ClInclude>
    <ClInclude Include="..\..\xbmc\cores\VideoRenderers\WinRenderer.h">
      <Filter>cores\VideoRenderers</Filter>
    </ClInclude>
    <ClInclude Include="..\..\xbmc\cores\VideoRenderers\VideoShaders\ConvolutionKernels.h">
      <Filter>cores\VideoRenderers\Shaders</Filter>
    </ClInclude>
    <ClInclude Include="..\..\xbmc\cores\VideoRenderers\VideoShaders\VideoFilterShader.h">
      <Filter>cores\VideoRenderers\Shaders</Filter>
    </ClInclude>
    <ClInclude Include="..\..\xbmc\cores\VideoRenderers\VideoShaders\YUV2RGBShader.h">
      <Filter>cores\VideoRenderers\Shaders</Filter>
    </ClInclude>
    <ClInclude Include="..\..\xbmc\cores\AudioRenderers\AudioRendererFactory.h">
      <Filter>cores\AudioRenderers</Filter>
    </ClInclude>
    <ClInclude Include="..\..\xbmc\cores\AudioRenderers\NullDirectSound.h">
      <Filter>cores\AudioRenderers</Filter>
    </ClInclude>
    <ClInclude Include="..\..\xbmc\utils\PCMRemap.h">
      <Filter>cores\AudioRenderers</Filter>
    </ClInclude>
    <ClInclude Include="..\..\xbmc\cores\AudioRenderers\PulseAudioDirectSound.h">
      <Filter>cores\AudioRenderers</Filter>
    </ClInclude>
    <ClInclude Include="..\..\xbmc\cores\AudioRenderers\Win32DirectSound.h">
      <Filter>cores\AudioRenderers</Filter>
    </ClInclude>
    <ClInclude Include="..\..\xbmc\cores\AudioRenderers\Win32WASAPI.h">
      <Filter>cores\AudioRenderers</Filter>
    </ClInclude>
    <ClInclude Include="..\..\xbmc\cores\ExternalPlayer\ExternalPlayer.h">
      <Filter>cores\ExternalPlayer</Filter>
    </ClInclude>
    <ClInclude Include="..\..\xbmc\cores\playercorefactory\PlayerCoreConfig.h">
      <Filter>cores\PlayerCoreFactory</Filter>
    </ClInclude>
    <ClInclude Include="..\..\xbmc\cores\playercorefactory\PlayerCoreFactory.h">
      <Filter>cores\PlayerCoreFactory</Filter>
    </ClInclude>
    <ClInclude Include="..\..\xbmc\cores\playercorefactory\PlayerSelectionRule.h">
      <Filter>cores\PlayerCoreFactory</Filter>
    </ClInclude>
    <ClInclude Include="..\..\xbmc\FileSystem\AddonsDirectory.h">
      <Filter>filesystem</Filter>
    </ClInclude>
    <ClInclude Include="..\..\xbmc\FileSystem\ASAPFileDirectory.h">
      <Filter>filesystem</Filter>
    </ClInclude>
    <ClInclude Include="..\..\xbmc\FileSystem\CacheMemBuffer.h">
      <Filter>filesystem</Filter>
    </ClInclude>
    <ClInclude Include="..\..\xbmc\FileSystem\CacheStrategy.h">
      <Filter>filesystem</Filter>
    </ClInclude>
    <ClInclude Include="..\..\xbmc\FileSystem\CDDADirectory.h">
      <Filter>filesystem</Filter>
    </ClInclude>
    <ClInclude Include="..\..\xbmc\FileSystem\DAAPDirectory.h">
      <Filter>filesystem</Filter>
    </ClInclude>
    <ClInclude Include="..\..\xbmc\FileSystem\DAVDirectory.h">
      <Filter>filesystem</Filter>
    </ClInclude>
    <ClInclude Include="..\..\xbmc\FileSystem\DirectoryCache.h">
      <Filter>filesystem</Filter>
    </ClInclude>
    <ClInclude Include="..\..\xbmc\FileSystem\DirectoryTuxBox.h">
      <Filter>filesystem</Filter>
    </ClInclude>
    <ClInclude Include="..\..\xbmc\FileSystem\DllLibCMyth.h">
      <Filter>filesystem</Filter>
    </ClInclude>
    <ClInclude Include="..\..\xbmc\FileSystem\DllLibCurl.h">
      <Filter>filesystem</Filter>
    </ClInclude>
    <ClInclude Include="..\..\xbmc\FileSystem\FactoryFileDirectory.h">
      <Filter>filesystem</Filter>
    </ClInclude>
    <ClInclude Include="..\..\xbmc\FileSystem\FileCache.h">
      <Filter>filesystem</Filter>
    </ClInclude>
    <ClInclude Include="..\..\xbmc\FileSystem\FileCDDA.h">
      <Filter>filesystem</Filter>
    </ClInclude>
    <ClInclude Include="..\..\xbmc\FileSystem\FileCurl.h">
      <Filter>filesystem</Filter>
    </ClInclude>
    <ClInclude Include="..\..\xbmc\FileSystem\FileDAAP.h">
      <Filter>filesystem</Filter>
    </ClInclude>
    <ClInclude Include="..\..\xbmc\FileSystem\FileFileReader.h">
      <Filter>filesystem</Filter>
    </ClInclude>
    <ClInclude Include="..\..\xbmc\FileSystem\FileISO.h">
      <Filter>filesystem</Filter>
    </ClInclude>
    <ClInclude Include="..\..\xbmc\FileSystem\FileLastFM.h">
      <Filter>filesystem</Filter>
    </ClInclude>
    <ClInclude Include="..\..\xbmc\FileSystem\FileMusicDatabase.h">
      <Filter>filesystem</Filter>
    </ClInclude>
    <ClInclude Include="..\..\xbmc\FileSystem\FileRar.h">
      <Filter>filesystem</Filter>
    </ClInclude>
    <ClInclude Include="..\..\xbmc\FileSystem\FileRTV.h">
      <Filter>filesystem</Filter>
    </ClInclude>
    <ClInclude Include="..\..\xbmc\FileSystem\FileSFTP.h">
      <Filter>filesystem</Filter>
    </ClInclude>
    <ClInclude Include="..\..\xbmc\FileSystem\FileShoutcast.h">
      <Filter>filesystem</Filter>
    </ClInclude>
    <ClInclude Include="..\..\xbmc\FileSystem\FileSpecialProtocol.h">
      <Filter>filesystem</Filter>
    </ClInclude>
    <ClInclude Include="..\..\xbmc\FileSystem\FileTuxBox.h">
      <Filter>filesystem</Filter>
    </ClInclude>
    <ClInclude Include="..\..\xbmc\FileSystem\FileZip.h">
      <Filter>filesystem</Filter>
    </ClInclude>
    <ClInclude Include="..\..\xbmc\FileSystem\FTPDirectory.h">
      <Filter>filesystem</Filter>
    </ClInclude>
    <ClInclude Include="..\..\xbmc\FileSystem\FTPParse.h">
      <Filter>filesystem</Filter>
    </ClInclude>
    <ClInclude Include="..\..\xbmc\FileSystem\HDHomeRun.h">
      <Filter>filesystem</Filter>
    </ClInclude>
    <ClInclude Include="..\..\xbmc\FileSystem\HTSPDirectory.h">
      <Filter>filesystem</Filter>
    </ClInclude>
    <ClInclude Include="..\..\xbmc\FileSystem\HTSPSession.h">
      <Filter>filesystem</Filter>
    </ClInclude>
    <ClInclude Include="..\..\xbmc\FileSystem\HTTPDirectory.h">
      <Filter>filesystem</Filter>
    </ClInclude>
    <ClInclude Include="..\..\xbmc\FileSystem\ISO9660Directory.h">
      <Filter>filesystem</Filter>
    </ClInclude>
    <ClInclude Include="..\..\xbmc\FileSystem\LastFMDirectory.h">
      <Filter>filesystem</Filter>
    </ClInclude>
    <ClInclude Include="..\..\xbmc\FileSystem\MultiPathDirectory.h">
      <Filter>filesystem</Filter>
    </ClInclude>
    <ClInclude Include="..\..\xbmc\FileSystem\MultiPathFile.h">
      <Filter>filesystem</Filter>
    </ClInclude>
    <ClInclude Include="..\..\xbmc\FileSystem\MusicDatabaseDirectory.h">
      <Filter>filesystem</Filter>
    </ClInclude>
    <ClInclude Include="..\..\xbmc\FileSystem\MusicFileDirectory.h">
      <Filter>filesystem</Filter>
    </ClInclude>
    <ClInclude Include="..\..\xbmc\FileSystem\MusicSearchDirectory.h">
      <Filter>filesystem</Filter>
    </ClInclude>
    <ClInclude Include="..\..\xbmc\FileSystem\MythDirectory.h">
      <Filter>filesystem</Filter>
    </ClInclude>
    <ClInclude Include="..\..\xbmc\FileSystem\MythFile.h">
      <Filter>filesystem</Filter>
    </ClInclude>
    <ClInclude Include="..\..\xbmc\FileSystem\MythSession.h">
      <Filter>filesystem</Filter>
    </ClInclude>
    <ClInclude Include="..\..\xbmc\FileSystem\NSFFileDirectory.h">
      <Filter>filesystem</Filter>
    </ClInclude>
    <ClInclude Include="..\..\xbmc\FileSystem\OGGFileDirectory.h">
      <Filter>filesystem</Filter>
    </ClInclude>
    <ClInclude Include="..\..\xbmc\FileSystem\PlaylistDirectory.h">
      <Filter>filesystem</Filter>
    </ClInclude>
    <ClInclude Include="..\..\xbmc\FileSystem\PlaylistFileDirectory.h">
      <Filter>filesystem</Filter>
    </ClInclude>
    <ClInclude Include="..\..\xbmc\FileSystem\PluginDirectory.h">
      <Filter>filesystem</Filter>
    </ClInclude>
    <ClInclude Include="..\..\xbmc\FileSystem\RarDirectory.h">
      <Filter>filesystem</Filter>
    </ClInclude>
    <ClInclude Include="..\..\xbmc\FileSystem\RarManager.h">
      <Filter>filesystem</Filter>
    </ClInclude>
    <ClInclude Include="..\..\xbmc\FileSystem\RSSDirectory.h">
      <Filter>filesystem</Filter>
    </ClInclude>
    <ClInclude Include="..\..\xbmc\FileSystem\RTVDirectory.h">
      <Filter>filesystem</Filter>
    </ClInclude>
    <ClInclude Include="..\..\xbmc\FileSystem\SAPDirectory.h">
      <Filter>filesystem</Filter>
    </ClInclude>
    <ClInclude Include="..\..\xbmc\FileSystem\SAPFile.h">
      <Filter>filesystem</Filter>
    </ClInclude>
    <ClInclude Include="..\..\xbmc\FileSystem\SFTPDirectory.h">
      <Filter>filesystem</Filter>
    </ClInclude>
    <ClInclude Include="..\..\xbmc\FileSystem\SIDFileDirectory.h">
      <Filter>filesystem</Filter>
    </ClInclude>
    <ClInclude Include="..\..\xbmc\FileSystem\SmartPlaylistDirectory.h">
      <Filter>filesystem</Filter>
    </ClInclude>
    <ClInclude Include="..\..\xbmc\FileSystem\SpecialProtocol.h">
      <Filter>filesystem</Filter>
    </ClInclude>
    <ClInclude Include="..\..\xbmc\FileSystem\SpecialProtocolDirectory.h">
      <Filter>filesystem</Filter>
    </ClInclude>
    <ClInclude Include="..\..\xbmc\FileSystem\StackDirectory.h">
      <Filter>filesystem</Filter>
    </ClInclude>
    <ClInclude Include="..\..\xbmc\FileSystem\SourcesDirectory.h">
      <Filter>filesystem</Filter>
    </ClInclude>
    <ClInclude Include="..\..\xbmc\FileSystem\UPnPDirectory.h">
      <Filter>filesystem</Filter>
    </ClInclude>
    <ClInclude Include="..\..\xbmc\FileSystem\VideoDatabaseDirectory.h">
      <Filter>filesystem</Filter>
    </ClInclude>
    <ClInclude Include="..\..\xbmc\FileSystem\VTPDirectory.h">
      <Filter>filesystem</Filter>
    </ClInclude>
    <ClInclude Include="..\..\xbmc\FileSystem\VTPFile.h">
      <Filter>filesystem</Filter>
    </ClInclude>
    <ClInclude Include="..\..\xbmc\FileSystem\VTPSession.h">
      <Filter>filesystem</Filter>
    </ClInclude>
    <ClInclude Include="..\..\xbmc\FileSystem\ZipDirectory.h">
      <Filter>filesystem</Filter>
    </ClInclude>
    <ClInclude Include="..\..\xbmc\FileSystem\ZipManager.h">
      <Filter>filesystem</Filter>
    </ClInclude>
    <ClInclude Include="..\..\xbmc\FileSystem\MusicDatabaseDirectory\DirectoryNode.h">
      <Filter>filesystem\MusicDatabaseDirectory</Filter>
    </ClInclude>
    <ClInclude Include="..\..\xbmc\FileSystem\MusicDatabaseDirectory\DirectoryNodeAlbum.h">
      <Filter>filesystem\MusicDatabaseDirectory</Filter>
    </ClInclude>
    <ClInclude Include="..\..\xbmc\FileSystem\MusicDatabaseDirectory\DirectoryNodeAlbumCompilations.h">
      <Filter>filesystem\MusicDatabaseDirectory</Filter>
    </ClInclude>
    <ClInclude Include="..\..\xbmc\FileSystem\MusicDatabaseDirectory\DirectoryNodeAlbumCompilationsSongs.h">
      <Filter>filesystem\MusicDatabaseDirectory</Filter>
    </ClInclude>
    <ClInclude Include="..\..\xbmc\FileSystem\MusicDatabaseDirectory\DirectoryNodeAlbumRecentlyAdded.h">
      <Filter>filesystem\MusicDatabaseDirectory</Filter>
    </ClInclude>
    <ClInclude Include="..\..\xbmc\FileSystem\MusicDatabaseDirectory\DirectoryNodeAlbumRecentlyAddedSong.h">
      <Filter>filesystem\MusicDatabaseDirectory</Filter>
    </ClInclude>
    <ClInclude Include="..\..\xbmc\FileSystem\MusicDatabaseDirectory\DirectoryNodeAlbumRecentlyPlayed.h">
      <Filter>filesystem\MusicDatabaseDirectory</Filter>
    </ClInclude>
    <ClInclude Include="..\..\xbmc\FileSystem\MusicDatabaseDirectory\DirectoryNodeAlbumRecentlyPlayedSong.h">
      <Filter>filesystem\MusicDatabaseDirectory</Filter>
    </ClInclude>
    <ClInclude Include="..\..\xbmc\FileSystem\MusicDatabaseDirectory\DirectoryNodeAlbumTop100.h">
      <Filter>filesystem\MusicDatabaseDirectory</Filter>
    </ClInclude>
    <ClInclude Include="..\..\xbmc\FileSystem\MusicDatabaseDirectory\DirectoryNodeAlbumTop100Song.h">
      <Filter>filesystem\MusicDatabaseDirectory</Filter>
    </ClInclude>
    <ClInclude Include="..\..\xbmc\FileSystem\MusicDatabaseDirectory\DirectoryNodeArtist.h">
      <Filter>filesystem\MusicDatabaseDirectory</Filter>
    </ClInclude>
    <ClInclude Include="..\..\xbmc\FileSystem\MusicDatabaseDirectory\DirectoryNodeGenre.h">
      <Filter>filesystem\MusicDatabaseDirectory</Filter>
    </ClInclude>
    <ClInclude Include="..\..\xbmc\FileSystem\MusicDatabaseDirectory\DirectoryNodeOverview.h">
      <Filter>filesystem\MusicDatabaseDirectory</Filter>
    </ClInclude>
    <ClInclude Include="..\..\xbmc\FileSystem\MusicDatabaseDirectory\DirectoryNodeRoot.h">
      <Filter>filesystem\MusicDatabaseDirectory</Filter>
    </ClInclude>
    <ClInclude Include="..\..\xbmc\FileSystem\MusicDatabaseDirectory\DirectoryNodeSingles.h">
      <Filter>filesystem\MusicDatabaseDirectory</Filter>
    </ClInclude>
    <ClInclude Include="..\..\xbmc\FileSystem\MusicDatabaseDirectory\DirectoryNodeSong.h">
      <Filter>filesystem\MusicDatabaseDirectory</Filter>
    </ClInclude>
    <ClInclude Include="..\..\xbmc\FileSystem\MusicDatabaseDirectory\DirectoryNodeSongTop100.h">
      <Filter>filesystem\MusicDatabaseDirectory</Filter>
    </ClInclude>
    <ClInclude Include="..\..\xbmc\FileSystem\MusicDatabaseDirectory\DirectoryNodeTop100.h">
      <Filter>filesystem\MusicDatabaseDirectory</Filter>
    </ClInclude>
    <ClInclude Include="..\..\xbmc\FileSystem\MusicDatabaseDirectory\DirectoryNodeYear.h">
      <Filter>filesystem\MusicDatabaseDirectory</Filter>
    </ClInclude>
    <ClInclude Include="..\..\xbmc\FileSystem\MusicDatabaseDirectory\DirectoryNodeYearAlbum.h">
      <Filter>filesystem\MusicDatabaseDirectory</Filter>
    </ClInclude>
    <ClInclude Include="..\..\xbmc\FileSystem\MusicDatabaseDirectory\DirectoryNodeYearSong.h">
      <Filter>filesystem\MusicDatabaseDirectory</Filter>
    </ClInclude>
    <ClInclude Include="..\..\xbmc\FileSystem\MusicDatabaseDirectory\QueryParams.h">
      <Filter>filesystem\MusicDatabaseDirectory</Filter>
    </ClInclude>
    <ClInclude Include="..\..\xbmc\FileSystem\VideoDatabaseDirectory\DirectoryNode.h">
      <Filter>filesystem\VideoDatabaseDirectory</Filter>
    </ClInclude>
    <ClInclude Include="..\..\xbmc\FileSystem\VideoDatabaseDirectory\DirectoryNodeActor.h">
      <Filter>filesystem\VideoDatabaseDirectory</Filter>
    </ClInclude>
    <ClInclude Include="..\..\xbmc\FileSystem\VideoDatabaseDirectory\DirectoryNodeDirector.h">
      <Filter>filesystem\VideoDatabaseDirectory</Filter>
    </ClInclude>
    <ClInclude Include="..\..\xbmc\FileSystem\VideoDatabaseDirectory\DirectoryNodeEpisodes.h">
      <Filter>filesystem\VideoDatabaseDirectory</Filter>
    </ClInclude>
    <ClInclude Include="..\..\xbmc\FileSystem\VideoDatabaseDirectory\DirectoryNodeGenre.h">
      <Filter>filesystem\VideoDatabaseDirectory</Filter>
    </ClInclude>
    <ClInclude Include="..\..\xbmc\FileSystem\VideoDatabaseDirectory\DirectoryNodeMoviesOverview.h">
      <Filter>filesystem\VideoDatabaseDirectory</Filter>
    </ClInclude>
    <ClInclude Include="..\..\xbmc\FileSystem\VideoDatabaseDirectory\DirectoryNodeMusicVideoAlbum.h">
      <Filter>filesystem\VideoDatabaseDirectory</Filter>
    </ClInclude>
    <ClInclude Include="..\..\xbmc\FileSystem\VideoDatabaseDirectory\DirectoryNodeMusicVideosOverview.h">
      <Filter>filesystem\VideoDatabaseDirectory</Filter>
    </ClInclude>
    <ClInclude Include="..\..\xbmc\FileSystem\VideoDatabaseDirectory\DirectoryNodeOverview.h">
      <Filter>filesystem\VideoDatabaseDirectory</Filter>
    </ClInclude>
    <ClInclude Include="..\..\xbmc\FileSystem\VideoDatabaseDirectory\DirectoryNodeRecentlyAddedEpisodes.h">
      <Filter>filesystem\VideoDatabaseDirectory</Filter>
    </ClInclude>
    <ClInclude Include="..\..\xbmc\FileSystem\VideoDatabaseDirectory\DirectoryNodeRecentlyAddedMovies.h">
      <Filter>filesystem\VideoDatabaseDirectory</Filter>
    </ClInclude>
    <ClInclude Include="..\..\xbmc\FileSystem\VideoDatabaseDirectory\DirectoryNodeRecentlyAddedMusicVideos.h">
      <Filter>filesystem\VideoDatabaseDirectory</Filter>
    </ClInclude>
    <ClInclude Include="..\..\xbmc\FileSystem\VideoDatabaseDirectory\DirectoryNodeRoot.h">
      <Filter>filesystem\VideoDatabaseDirectory</Filter>
    </ClInclude>
    <ClInclude Include="..\..\xbmc\FileSystem\VideoDatabaseDirectory\DirectoryNodeSeasons.h">
      <Filter>filesystem\VideoDatabaseDirectory</Filter>
    </ClInclude>
    <ClInclude Include="..\..\xbmc\FileSystem\VideoDatabaseDirectory\DirectoryNodeSets.h">
      <Filter>filesystem\VideoDatabaseDirectory</Filter>
    </ClInclude>
    <ClInclude Include="..\..\xbmc\FileSystem\VideoDatabaseDirectory\DirectoryNodeStudio.h">
      <Filter>filesystem\VideoDatabaseDirectory</Filter>
    </ClInclude>
    <ClInclude Include="..\..\xbmc\FileSystem\VideoDatabaseDirectory\DirectoryNodeTitleMovies.h">
      <Filter>filesystem\VideoDatabaseDirectory</Filter>
    </ClInclude>
    <ClInclude Include="..\..\xbmc\FileSystem\VideoDatabaseDirectory\DirectoryNodeTitleMusicVideos.h">
      <Filter>filesystem\VideoDatabaseDirectory</Filter>
    </ClInclude>
    <ClInclude Include="..\..\xbmc\FileSystem\VideoDatabaseDirectory\DirectoryNodeTitleTvShows.h">
      <Filter>filesystem\VideoDatabaseDirectory</Filter>
    </ClInclude>
    <ClInclude Include="..\..\xbmc\FileSystem\VideoDatabaseDirectory\DirectoryNodeTvShowsOverview.h">
      <Filter>filesystem\VideoDatabaseDirectory</Filter>
    </ClInclude>
    <ClInclude Include="..\..\xbmc\FileSystem\VideoDatabaseDirectory\DirectoryNodeYear.h">
      <Filter>filesystem\VideoDatabaseDirectory</Filter>
    </ClInclude>
    <ClInclude Include="..\..\xbmc\FileSystem\VideoDatabaseDirectory\QueryParams.h">
      <Filter>filesystem\VideoDatabaseDirectory</Filter>
    </ClInclude>
    <ClInclude Include="..\..\xbmc\addons\Addon.h">
      <Filter>addons</Filter>
    </ClInclude>
    <ClInclude Include="..\..\xbmc\addons\AddonDll.h">
      <Filter>addons</Filter>
    </ClInclude>
    <ClInclude Include="..\..\xbmc\addons\AddonManager.h">
      <Filter>addons</Filter>
    </ClInclude>
    <ClInclude Include="..\..\xbmc\addons\AddonStatusHandler.h">
      <Filter>addons</Filter>
    </ClInclude>
    <ClInclude Include="..\..\xbmc\addons\DllAddon.h">
      <Filter>addons</Filter>
    </ClInclude>
    <ClInclude Include="..\..\xbmc\addons\IAddon.h">
      <Filter>addons</Filter>
    </ClInclude>
    <ClInclude Include="..\..\xbmc\addons\Scraper.h">
      <Filter>addons</Filter>
    </ClInclude>
    <ClInclude Include="..\..\xbmc\addons\ScreenSaver.h">
      <Filter>addons</Filter>
    </ClInclude>
    <ClInclude Include="..\..\xbmc\addons\Visualisation.h">
      <Filter>addons</Filter>
    </ClInclude>
    <ClInclude Include="..\..\xbmc\addons\Repository.h">
      <Filter>addons</Filter>
    </ClInclude>
    <ClInclude Include="..\..\xbmc\addons\Skin.h">
      <Filter>addons</Filter>
    </ClInclude>
    <ClInclude Include="..\..\xbmc\FileSystem\VideoDatabaseDirectory\DirectoryNodeCountry.h">
      <Filter>filesystem\VideoDatabaseDirectory</Filter>
    </ClInclude>
    <ClInclude Include="..\..\xbmc\cdrip\DllFlacEnc.h">
      <Filter>cores\paplayer</Filter>
    </ClInclude>
    <ClInclude Include="..\..\xbmc\addons\PluginSource.h">
      <Filter>addons</Filter>
    </ClInclude>
    <ClInclude Include="..\..\xbmc\cores\dvdplayer\DVDCodecs\Video\CrystalHD.h">
      <Filter>cores\dvdplayer\DVDCodecs\Video</Filter>
    </ClInclude>
    <ClInclude Include="..\..\xbmc\cores\VideoRenderers\VideoShaders\WinVideoFilter.h">
      <Filter>cores\VideoRenderers\Shaders</Filter>
    </ClInclude>
    <ClInclude Include="..\..\xbmc\cores\dvdplayer\DVDSubtitles\DVDSubtitleTagMicroDVD.h">
      <Filter>cores\dvdplayer\DVDSubtitles</Filter>
    </ClInclude>
    <ClInclude Include="..\..\xbmc\cores\dvdplayer\DVDSubtitles\DVDSubtitleTagSami.h">
      <Filter>cores\dvdplayer\DVDSubtitles</Filter>
    </ClInclude>
    <ClInclude Include="..\..\xbmc\cores\dvdplayer\DVDInputStreams\DVDInputStreamBluray.h">
      <Filter>cores\dvdplayer\DVDInputStreams</Filter>
    </ClInclude>
    <ClInclude Include="..\..\xbmc\addons\Service.h">
      <Filter>addons</Filter>
    </ClInclude>
    <ClInclude Include="..\..\xbmc\guilib\GUIDialog.h">
      <Filter>guilib</Filter>
    </ClInclude>
    <ClInclude Include="..\..\xbmc\music\karaoke\cdgdata.h">
      <Filter>music\karaoke</Filter>
    </ClInclude>
    <ClInclude Include="..\..\xbmc\music\karaoke\GUIDialogKaraokeSongSelector.h">
      <Filter>music\karaoke</Filter>
    </ClInclude>
    <ClInclude Include="..\..\xbmc\music\karaoke\GUIWindowKaraokeLyrics.h">
      <Filter>music\karaoke</Filter>
    </ClInclude>
    <ClInclude Include="..\..\xbmc\music\karaoke\karaokelyrics.h">
      <Filter>music\karaoke</Filter>
    </ClInclude>
    <ClInclude Include="..\..\xbmc\music\karaoke\karaokelyricscdg.h">
      <Filter>music\karaoke</Filter>
    </ClInclude>
    <ClInclude Include="..\..\xbmc\music\karaoke\karaokelyricsfactory.h">
      <Filter>music\karaoke</Filter>
    </ClInclude>
    <ClInclude Include="..\..\xbmc\music\karaoke\karaokelyricsmanager.h">
      <Filter>music\karaoke</Filter>
    </ClInclude>
    <ClInclude Include="..\..\xbmc\music\karaoke\karaokelyricstext.h">
      <Filter>music\karaoke</Filter>
    </ClInclude>
    <ClInclude Include="..\..\xbmc\music\karaoke\karaokelyricstextkar.h">
      <Filter>music\karaoke</Filter>
    </ClInclude>
    <ClInclude Include="..\..\xbmc\music\karaoke\karaokelyricstextlrc.h">
      <Filter>music\karaoke</Filter>
    </ClInclude>
    <ClInclude Include="..\..\xbmc\music\karaoke\karaokelyricstextustar.h">
      <Filter>music\karaoke</Filter>
    </ClInclude>
    <ClInclude Include="..\..\xbmc\music\karaoke\karaokewindowbackground.h">
      <Filter>music\karaoke</Filter>
    </ClInclude>
    <ClInclude Include="..\..\xbmc\dbwrappers\Database.h">
      <Filter>database</Filter>
    </ClInclude>
    <ClInclude Include="..\..\xbmc\dbwrappers\dataset.h">
      <Filter>database</Filter>
    </ClInclude>
    <ClInclude Include="..\..\xbmc\dbwrappers\qry_dat.h">
      <Filter>database</Filter>
    </ClInclude>
    <ClInclude Include="..\..\xbmc\music\Album.h">
      <Filter>music</Filter>
    </ClInclude>
    <ClInclude Include="..\..\xbmc\music\Artist.h">
      <Filter>music</Filter>
    </ClInclude>
    <ClInclude Include="..\..\xbmc\music\GUIViewStateMusic.h">
      <Filter>music</Filter>
    </ClInclude>
    <ClInclude Include="..\..\xbmc\music\LastFmManager.h">
      <Filter>music</Filter>
    </ClInclude>
    <ClInclude Include="..\..\xbmc\music\MusicInfoLoader.h">
      <Filter>music</Filter>
    </ClInclude>
    <ClInclude Include="..\..\xbmc\music\Song.h">
      <Filter>music</Filter>
    </ClInclude>
    <ClInclude Include="..\..\xbmc\cdrip\EncoderWav.h">
      <Filter>cdrip</Filter>
    </ClInclude>
    <ClInclude Include="..\..\xbmc\cdrip\CDDAReader.h">
      <Filter>cdrip</Filter>
    </ClInclude>
    <ClInclude Include="..\..\xbmc\cdrip\CDDARipper.h">
      <Filter>cdrip</Filter>
    </ClInclude>
    <ClInclude Include="..\..\xbmc\cdrip\DllLameenc.h">
      <Filter>cdrip</Filter>
    </ClInclude>
    <ClInclude Include="..\..\xbmc\cdrip\DllOgg.h">
      <Filter>cdrip</Filter>
    </ClInclude>
    <ClInclude Include="..\..\xbmc\cdrip\DllVorbis.h">
      <Filter>cdrip</Filter>
    </ClInclude>
    <ClInclude Include="..\..\xbmc\cdrip\DllVorbisEnc.h">
      <Filter>cdrip</Filter>
    </ClInclude>
    <ClInclude Include="..\..\xbmc\cdrip\Encoder.h">
      <Filter>cdrip</Filter>
    </ClInclude>
    <ClInclude Include="..\..\xbmc\cdrip\EncoderFlac.h">
      <Filter>cdrip</Filter>
    </ClInclude>
    <ClInclude Include="..\..\xbmc\cdrip\EncoderLame.h">
      <Filter>cdrip</Filter>
    </ClInclude>
    <ClInclude Include="..\..\xbmc\cdrip\EncoderVorbis.h">
      <Filter>cdrip</Filter>
    </ClInclude>
    <ClInclude Include="..\..\xbmc\addons\DllLibCPluff.h">
      <Filter>addons</Filter>
    </ClInclude>
    <ClInclude Include="..\..\xbmc\addons\GUIDialogAddonInfo.h">
      <Filter>addons</Filter>
    </ClInclude>
    <ClInclude Include="..\..\xbmc\addons\GUIDialogAddonSettings.h">
      <Filter>addons</Filter>
    </ClInclude>
    <ClInclude Include="..\..\xbmc\dialogs\GUIDialogBoxBase.h">
      <Filter>dialogs</Filter>
    </ClInclude>
    <ClInclude Include="..\..\xbmc\dialogs\GUIDialogBusy.h">
      <Filter>dialogs</Filter>
    </ClInclude>
    <ClInclude Include="..\..\xbmc\dialogs\GUIDialogButtonMenu.h">
      <Filter>dialogs</Filter>
    </ClInclude>
    <ClInclude Include="..\..\xbmc\dialogs\GUIDialogContextMenu.h">
      <Filter>dialogs</Filter>
    </ClInclude>
    <ClInclude Include="..\..\xbmc\dialogs\GUIDialogFavourites.h">
      <Filter>dialogs</Filter>
    </ClInclude>
    <ClInclude Include="..\..\xbmc\dialogs\GUIDialogFileBrowser.h">
      <Filter>dialogs</Filter>
    </ClInclude>
    <ClInclude Include="..\..\xbmc\dialogs\GUIDialogGamepad.h">
      <Filter>dialogs</Filter>
    </ClInclude>
    <ClInclude Include="..\..\xbmc\dialogs\GUIDialogKaiToast.h">
      <Filter>dialogs</Filter>
    </ClInclude>
    <ClInclude Include="..\..\xbmc\dialogs\GUIDialogKeyboard.h">
      <Filter>dialogs</Filter>
    </ClInclude>
    <ClInclude Include="..\..\xbmc\dialogs\GUIDialogMediaSource.h">
      <Filter>dialogs</Filter>
    </ClInclude>
    <ClInclude Include="..\..\xbmc\dialogs\GUIDialogMuteBug.h">
      <Filter>dialogs</Filter>
    </ClInclude>
    <ClInclude Include="..\..\xbmc\dialogs\GUIDialogNumeric.h">
      <Filter>dialogs</Filter>
    </ClInclude>
    <ClInclude Include="..\..\xbmc\dialogs\GUIDialogOK.h">
      <Filter>dialogs</Filter>
    </ClInclude>
    <ClInclude Include="..\..\xbmc\dialogs\GUIDialogPlayerControls.h">
      <Filter>dialogs</Filter>
    </ClInclude>
    <ClInclude Include="..\..\xbmc\dialogs\GUIDialogProgress.h">
      <Filter>dialogs</Filter>
    </ClInclude>
    <ClInclude Include="..\..\xbmc\dialogs\GUIDialogSeekBar.h">
      <Filter>dialogs</Filter>
    </ClInclude>
    <ClInclude Include="..\..\xbmc\dialogs\GUIDialogSelect.h">
      <Filter>dialogs</Filter>
    </ClInclude>
    <ClInclude Include="..\..\xbmc\dialogs\GUIDialogSlider.h">
      <Filter>dialogs</Filter>
    </ClInclude>
    <ClInclude Include="..\..\xbmc\dialogs\GUIDialogSmartPlaylistEditor.h">
      <Filter>dialogs</Filter>
    </ClInclude>
    <ClInclude Include="..\..\xbmc\dialogs\GUIDialogSmartPlaylistRule.h">
      <Filter>dialogs</Filter>
    </ClInclude>
    <ClInclude Include="..\..\xbmc\dialogs\GUIDialogSubMenu.h">
      <Filter>dialogs</Filter>
    </ClInclude>
    <ClInclude Include="..\..\xbmc\dialogs\GUIDialogTextViewer.h">
      <Filter>dialogs</Filter>
    </ClInclude>
    <ClInclude Include="..\..\xbmc\dialogs\GUIDialogVolumeBar.h">
      <Filter>dialogs</Filter>
    </ClInclude>
    <ClInclude Include="..\..\xbmc\dialogs\GUIDialogYesNo.h">
      <Filter>dialogs</Filter>
    </ClInclude>
    <ClInclude Include="..\..\xbmc\filesystem\ILiveTV.h">
      <Filter>filesystem</Filter>
    </ClInclude>
    <ClInclude Include="..\..\xbmc\filesystem\zconf.h">
      <Filter>filesystem</Filter>
    </ClInclude>
    <ClInclude Include="..\..\xbmc\filesystem\ZeroconfDirectory.h">
      <Filter>filesystem</Filter>
    </ClInclude>
    <ClInclude Include="..\..\xbmc\Application.h" />
    <ClInclude Include="..\..\xbmc\system.h" />
    <ClInclude Include="..\..\xbmc\guilib\AnimatedGif.h">
      <Filter>guilib</Filter>
    </ClInclude>
    <ClInclude Include="..\..\xbmc\guilib\AudioContext.h">
      <Filter>guilib</Filter>
    </ClInclude>
    <ClInclude Include="..\..\xbmc\guilib\D3DResource.h">
      <Filter>guilib</Filter>
    </ClInclude>
    <ClInclude Include="..\..\xbmc\guilib\DDSImage.h">
      <Filter>guilib</Filter>
    </ClInclude>
    <ClInclude Include="..\..\xbmc\guilib\DirectXGraphics.h">
      <Filter>guilib</Filter>
    </ClInclude>
    <ClInclude Include="..\..\xbmc\guilib\FrameBufferObject.h">
      <Filter>guilib</Filter>
    </ClInclude>
    <ClInclude Include="..\..\xbmc\guilib\Geometry.h">
      <Filter>guilib</Filter>
    </ClInclude>
    <ClInclude Include="..\..\xbmc\guilib\gui3d.h">
      <Filter>guilib</Filter>
    </ClInclude>
    <ClInclude Include="..\..\xbmc\guilib\GUIActionDescriptor.h">
      <Filter>guilib</Filter>
    </ClInclude>
    <ClInclude Include="..\..\xbmc\guilib\GUIAudioManager.h">
      <Filter>guilib</Filter>
    </ClInclude>
    <ClInclude Include="..\..\xbmc\guilib\GUIBaseContainer.h">
      <Filter>guilib</Filter>
    </ClInclude>
    <ClInclude Include="..\..\xbmc\guilib\GUIBorderedImage.h">
      <Filter>guilib</Filter>
    </ClInclude>
    <ClInclude Include="..\..\xbmc\guilib\GUIButtonControl.h">
      <Filter>guilib</Filter>
    </ClInclude>
    <ClInclude Include="..\..\xbmc\guilib\GUIButtonScroller.h">
      <Filter>guilib</Filter>
    </ClInclude>
    <ClInclude Include="..\..\xbmc\guilib\GUICallback.h">
      <Filter>guilib</Filter>
    </ClInclude>
    <ClInclude Include="..\..\xbmc\guilib\GUICheckMarkControl.h">
      <Filter>guilib</Filter>
    </ClInclude>
    <ClInclude Include="..\..\xbmc\guilib\GUIColorManager.h">
      <Filter>guilib</Filter>
    </ClInclude>
    <ClInclude Include="..\..\xbmc\guilib\GUIControl.h">
      <Filter>guilib</Filter>
    </ClInclude>
    <ClInclude Include="..\..\xbmc\guilib\GUIControlFactory.h">
      <Filter>guilib</Filter>
    </ClInclude>
    <ClInclude Include="..\..\xbmc\guilib\GUIControlGroup.h">
      <Filter>guilib</Filter>
    </ClInclude>
    <ClInclude Include="..\..\xbmc\guilib\GUIControlGroupList.h">
      <Filter>guilib</Filter>
    </ClInclude>
    <ClInclude Include="..\..\xbmc\guilib\GUIControlProfiler.h">
      <Filter>guilib</Filter>
    </ClInclude>
    <ClInclude Include="..\..\xbmc\guilib\GUIEditControl.h">
      <Filter>guilib</Filter>
    </ClInclude>
    <ClInclude Include="..\..\xbmc\guilib\GUIFadeLabelControl.h">
      <Filter>guilib</Filter>
    </ClInclude>
    <ClInclude Include="..\..\xbmc\guilib\GUIFixedListContainer.h">
      <Filter>guilib</Filter>
    </ClInclude>
    <ClInclude Include="..\..\xbmc\guilib\GUIFont.h">
      <Filter>guilib</Filter>
    </ClInclude>
    <ClInclude Include="..\..\xbmc\guilib\GUIFontManager.h">
      <Filter>guilib</Filter>
    </ClInclude>
    <ClInclude Include="..\..\xbmc\guilib\GUIImage.h">
      <Filter>guilib</Filter>
    </ClInclude>
    <ClInclude Include="..\..\xbmc\guilib\GUIIncludes.h">
      <Filter>guilib</Filter>
    </ClInclude>
    <ClInclude Include="..\..\xbmc\guilib\GUIInfoTypes.h">
      <Filter>guilib</Filter>
    </ClInclude>
    <ClInclude Include="..\..\xbmc\guilib\GUILabel.h">
      <Filter>guilib</Filter>
    </ClInclude>
    <ClInclude Include="..\..\xbmc\guilib\GUILabelControl.h">
      <Filter>guilib</Filter>
    </ClInclude>
    <ClInclude Include="..\..\xbmc\guilib\GUIListContainer.h">
      <Filter>guilib</Filter>
    </ClInclude>
    <ClInclude Include="..\..\xbmc\guilib\GUIListGroup.h">
      <Filter>guilib</Filter>
    </ClInclude>
    <ClInclude Include="..\..\xbmc\guilib\GUIListItem.h">
      <Filter>guilib</Filter>
    </ClInclude>
    <ClInclude Include="..\..\xbmc\guilib\GUIListItemLayout.h">
      <Filter>guilib</Filter>
    </ClInclude>
    <ClInclude Include="..\..\xbmc\guilib\GUIListLabel.h">
      <Filter>guilib</Filter>
    </ClInclude>
    <ClInclude Include="..\..\xbmc\guilib\GUIMessage.h">
      <Filter>guilib</Filter>
    </ClInclude>
    <ClInclude Include="..\..\xbmc\guilib\GUIMoverControl.h">
      <Filter>guilib</Filter>
    </ClInclude>
    <ClInclude Include="..\..\xbmc\guilib\GUIMultiImage.h">
      <Filter>guilib</Filter>
    </ClInclude>
    <ClInclude Include="..\..\xbmc\guilib\GUIMultiSelectText.h">
      <Filter>guilib</Filter>
    </ClInclude>
    <ClInclude Include="..\..\xbmc\guilib\GUIPanelContainer.h">
      <Filter>guilib</Filter>
    </ClInclude>
    <ClInclude Include="..\..\xbmc\guilib\GUIProgressControl.h">
      <Filter>guilib</Filter>
    </ClInclude>
    <ClInclude Include="..\..\xbmc\guilib\GUIRadioButtonControl.h">
      <Filter>guilib</Filter>
    </ClInclude>
    <ClInclude Include="..\..\xbmc\guilib\GUIRenderingControl.h">
      <Filter>guilib</Filter>
    </ClInclude>
    <ClInclude Include="..\..\xbmc\guilib\GUIResizeControl.h">
      <Filter>guilib</Filter>
    </ClInclude>
    <ClInclude Include="..\..\xbmc\guilib\GUIRSSControl.h">
      <Filter>guilib</Filter>
    </ClInclude>
    <ClInclude Include="..\..\xbmc\guilib\GUIScrollBarControl.h">
      <Filter>guilib</Filter>
    </ClInclude>
    <ClInclude Include="..\..\xbmc\guilib\GUISelectButtonControl.h">
      <Filter>guilib</Filter>
    </ClInclude>
    <ClInclude Include="..\..\xbmc\guilib\GUISettingsSliderControl.h">
      <Filter>guilib</Filter>
    </ClInclude>
    <ClInclude Include="..\..\xbmc\guilib\GUIShader.h">
      <Filter>guilib</Filter>
    </ClInclude>
    <ClInclude Include="..\..\xbmc\guilib\GUISliderControl.h">
      <Filter>guilib</Filter>
    </ClInclude>
    <ClInclude Include="..\..\xbmc\guilib\GUISound.h">
      <Filter>guilib</Filter>
    </ClInclude>
    <ClInclude Include="..\..\xbmc\guilib\GUISpinControl.h">
      <Filter>guilib</Filter>
    </ClInclude>
    <ClInclude Include="..\..\xbmc\guilib\GUISpinControlEx.h">
      <Filter>guilib</Filter>
    </ClInclude>
    <ClInclude Include="..\..\xbmc\guilib\GUIStandardWindow.h">
      <Filter>guilib</Filter>
    </ClInclude>
    <ClInclude Include="..\..\xbmc\guilib\GUIStaticItem.h">
      <Filter>guilib</Filter>
    </ClInclude>
    <ClInclude Include="..\..\xbmc\guilib\GUITextBox.h">
      <Filter>guilib</Filter>
    </ClInclude>
    <ClInclude Include="..\..\xbmc\guilib\GUITextLayout.h">
      <Filter>guilib</Filter>
    </ClInclude>
    <ClInclude Include="..\..\xbmc\guilib\GUIToggleButtonControl.h">
      <Filter>guilib</Filter>
    </ClInclude>
    <ClInclude Include="..\..\xbmc\guilib\GUIVideoControl.h">
      <Filter>guilib</Filter>
    </ClInclude>
    <ClInclude Include="..\..\xbmc\guilib\GUIVisualisationControl.h">
      <Filter>guilib</Filter>
    </ClInclude>
    <ClInclude Include="..\..\xbmc\guilib\GUIWindow.h">
      <Filter>guilib</Filter>
    </ClInclude>
    <ClInclude Include="..\..\xbmc\guilib\GUIWindowManager.h">
      <Filter>guilib</Filter>
    </ClInclude>
    <ClInclude Include="..\..\xbmc\guilib\GUIWrappingListContainer.h">
      <Filter>guilib</Filter>
    </ClInclude>
    <ClInclude Include="..\..\xbmc\guilib\IAudioDeviceChangedCallback.h">
      <Filter>guilib</Filter>
    </ClInclude>
    <ClInclude Include="..\..\xbmc\guilib\IMsgTargetCallback.h">
      <Filter>guilib</Filter>
    </ClInclude>
    <ClInclude Include="..\..\xbmc\guilib\IWindowManagerCallback.h">
      <Filter>guilib</Filter>
    </ClInclude>
    <ClInclude Include="..\..\xbmc\guilib\Key.h">
      <Filter>guilib</Filter>
    </ClInclude>
    <ClInclude Include="..\..\xbmc\guilib\LocalizeStrings.h">
      <Filter>guilib</Filter>
    </ClInclude>
    <ClInclude Include="..\..\xbmc\guilib\MatrixGLES.h">
      <Filter>guilib</Filter>
    </ClInclude>
    <ClInclude Include="..\..\xbmc\guilib\Resolution.h">
      <Filter>guilib</Filter>
    </ClInclude>
    <ClInclude Include="..\..\xbmc\guilib\Shader.h">
      <Filter>guilib</Filter>
    </ClInclude>
    <ClInclude Include="..\..\xbmc\guilib\TextureBundle.h">
      <Filter>guilib</Filter>
    </ClInclude>
    <ClInclude Include="..\..\xbmc\guilib\TextureBundleXBT.h">
      <Filter>guilib</Filter>
    </ClInclude>
    <ClInclude Include="..\..\xbmc\guilib\TextureBundleXPR.h">
      <Filter>guilib</Filter>
    </ClInclude>
    <ClInclude Include="..\..\xbmc\guilib\TransformMatrix.h">
      <Filter>guilib</Filter>
    </ClInclude>
    <ClInclude Include="..\..\xbmc\guilib\Tween.h">
      <Filter>guilib</Filter>
    </ClInclude>
    <ClInclude Include="..\..\xbmc\guilib\VisibleEffect.h">
      <Filter>guilib</Filter>
    </ClInclude>
    <ClInclude Include="..\..\xbmc\guilib\XBTF.h">
      <Filter>guilib</Filter>
    </ClInclude>
    <ClInclude Include="..\..\xbmc\guilib\XBTFReader.h">
      <Filter>guilib</Filter>
    </ClInclude>
    <ClInclude Include="..\..\xbmc\filesystem\Directory.h">
      <Filter>filesystem</Filter>
    </ClInclude>
    <ClInclude Include="..\..\xbmc\filesystem\DirectoryHistory.h">
      <Filter>filesystem</Filter>
    </ClInclude>
    <ClInclude Include="..\..\xbmc\filesystem\FactoryDirectory.h">
      <Filter>filesystem</Filter>
    </ClInclude>
    <ClInclude Include="..\..\xbmc\filesystem\File.h">
      <Filter>filesystem</Filter>
    </ClInclude>
    <ClInclude Include="..\..\xbmc\filesystem\FileFactory.h">
      <Filter>filesystem</Filter>
    </ClInclude>
    <ClInclude Include="..\..\xbmc\filesystem\FileHD.h">
      <Filter>filesystem</Filter>
    </ClInclude>
    <ClInclude Include="..\..\xbmc\filesystem\HDDirectory.h">
      <Filter>filesystem</Filter>
    </ClInclude>
    <ClInclude Include="..\..\xbmc\filesystem\IDirectory.h">
      <Filter>filesystem</Filter>
    </ClInclude>
    <ClInclude Include="..\..\xbmc\filesystem\IFile.h">
      <Filter>filesystem</Filter>
    </ClInclude>
    <ClInclude Include="..\..\xbmc\filesystem\IFileDirectory.h">
      <Filter>filesystem</Filter>
    </ClInclude>
    <ClInclude Include="..\..\xbmc\filesystem\iso9660.h">
      <Filter>filesystem</Filter>
    </ClInclude>
    <ClInclude Include="..\..\xbmc\filesystem\VirtualDirectory.h">
      <Filter>filesystem</Filter>
    </ClInclude>
    <ClInclude Include="..\..\xbmc\input\ButtonTranslator.h">
      <Filter>input</Filter>
    </ClInclude>
    <ClInclude Include="..\..\xbmc\input\KeyboardLayoutConfiguration.h">
      <Filter>input</Filter>
    </ClInclude>
    <ClInclude Include="..\..\xbmc\input\KeyboardStat.h">
      <Filter>input</Filter>
    </ClInclude>
    <ClInclude Include="..\..\xbmc\input\MouseStat.h">
      <Filter>input</Filter>
    </ClInclude>
    <ClInclude Include="..\..\xbmc\input\SDLJoystick.h">
      <Filter>input</Filter>
    </ClInclude>
    <ClInclude Include="..\..\xbmc\input\XBIRRemote.h">
      <Filter>input</Filter>
    </ClInclude>
    <ClInclude Include="..\..\xbmc\input\XBMC_keyboard.h">
      <Filter>input</Filter>
    </ClInclude>
    <ClInclude Include="..\..\xbmc\input\XBMC_keysym.h">
      <Filter>input</Filter>
    </ClInclude>
    <ClInclude Include="..\..\xbmc\input\XBMC_mouse.h">
      <Filter>input</Filter>
    </ClInclude>
    <ClInclude Include="..\..\xbmc\input\XBMC_vkeys.h">
      <Filter>input</Filter>
    </ClInclude>
    <ClInclude Include="..\..\xbmc\input\windows\IRServerSuite.h">
      <Filter>input\windows</Filter>
    </ClInclude>
    <ClInclude Include="..\..\xbmc\input\windows\IrssMessage.h">
      <Filter>input\windows</Filter>
    </ClInclude>
    <ClInclude Include="..\..\xbmc\interfaces\http-api\HttpApi.h">
      <Filter>interfaces\http-api</Filter>
    </ClInclude>
    <ClInclude Include="..\..\xbmc\interfaces\http-api\XBMChttp.h">
      <Filter>interfaces\http-api</Filter>
    </ClInclude>
    <ClInclude Include="..\..\xbmc\interfaces\json-rpc\AudioLibrary.h">
      <Filter>interfaces\json-rpc</Filter>
    </ClInclude>
    <ClInclude Include="..\..\xbmc\interfaces\json-rpc\AVPlayerOperations.h">
      <Filter>interfaces\json-rpc</Filter>
    </ClInclude>
    <ClInclude Include="..\..\xbmc\interfaces\json-rpc\AVPlaylistOperations.h">
      <Filter>interfaces\json-rpc</Filter>
    </ClInclude>
    <ClInclude Include="..\..\xbmc\interfaces\json-rpc\FileItemHandler.h">
      <Filter>interfaces\json-rpc</Filter>
    </ClInclude>
    <ClInclude Include="..\..\xbmc\interfaces\json-rpc\FileOperations.h">
      <Filter>interfaces\json-rpc</Filter>
    </ClInclude>
    <ClInclude Include="..\..\xbmc\interfaces\json-rpc\IClient.h">
      <Filter>interfaces\json-rpc</Filter>
    </ClInclude>
    <ClInclude Include="..\..\xbmc\interfaces\json-rpc\ITransportLayer.h">
      <Filter>interfaces\json-rpc</Filter>
    </ClInclude>
    <ClInclude Include="..\..\xbmc\interfaces\json-rpc\JSONRPC.h">
      <Filter>interfaces\json-rpc</Filter>
    </ClInclude>
    <ClInclude Include="..\..\xbmc\interfaces\json-rpc\JSONUtils.h">
      <Filter>interfaces\json-rpc</Filter>
    </ClInclude>
    <ClInclude Include="..\..\xbmc\interfaces\json-rpc\PicturePlayerOperations.h">
      <Filter>interfaces\json-rpc</Filter>
    </ClInclude>
    <ClInclude Include="..\..\xbmc\interfaces\json-rpc\PlayerOperations.h">
      <Filter>interfaces\json-rpc</Filter>
    </ClInclude>
    <ClInclude Include="..\..\xbmc\interfaces\json-rpc\PlaylistOperations.h">
      <Filter>interfaces\json-rpc</Filter>
    </ClInclude>
    <ClInclude Include="..\..\xbmc\interfaces\json-rpc\SystemOperations.h">
      <Filter>interfaces\json-rpc</Filter>
    </ClInclude>
    <ClInclude Include="..\..\xbmc\interfaces\json-rpc\VideoLibrary.h">
      <Filter>interfaces\json-rpc</Filter>
    </ClInclude>
    <ClInclude Include="..\..\xbmc\interfaces\json-rpc\XBMCOperations.h">
      <Filter>interfaces\json-rpc</Filter>
    </ClInclude>
    <ClInclude Include="..\..\xbmc\interfaces\python\XBPython.h">
      <Filter>interfaces\python</Filter>
    </ClInclude>
    <ClInclude Include="..\..\xbmc\interfaces\python\XBPyThread.h">
      <Filter>interfaces\python</Filter>
    </ClInclude>
    <ClInclude Include="..\..\xbmc\music\dialogs\GUIDialogMusicInfo.h">
      <Filter>music\dialogs</Filter>
    </ClInclude>
    <ClInclude Include="..\..\xbmc\music\dialogs\GUIDialogMusicOSD.h">
      <Filter>music\dialogs</Filter>
    </ClInclude>
    <ClInclude Include="..\..\xbmc\music\dialogs\GUIDialogMusicOverlay.h">
      <Filter>music\dialogs</Filter>
    </ClInclude>
    <ClInclude Include="..\..\xbmc\music\dialogs\GUIDialogMusicScan.h">
      <Filter>music\dialogs</Filter>
    </ClInclude>
    <ClInclude Include="..\..\xbmc\music\dialogs\GUIDialogSongInfo.h">
      <Filter>music\dialogs</Filter>
    </ClInclude>
    <ClInclude Include="..\..\xbmc\music\dialogs\GUIDialogVisualisationPresetList.h">
      <Filter>music\dialogs</Filter>
    </ClInclude>
    <ClInclude Include="..\..\xbmc\music\infoscanner\MusicAlbumInfo.h">
      <Filter>music\infoscanner</Filter>
    </ClInclude>
    <ClInclude Include="..\..\xbmc\music\infoscanner\MusicArtistInfo.h">
      <Filter>music\infoscanner</Filter>
    </ClInclude>
    <ClInclude Include="..\..\xbmc\music\infoscanner\MusicInfoScanner.h">
      <Filter>music\infoscanner</Filter>
    </ClInclude>
    <ClInclude Include="..\..\xbmc\music\infoscanner\MusicInfoScraper.h">
      <Filter>music\infoscanner</Filter>
    </ClInclude>
    <ClInclude Include="..\..\xbmc\music\windows\GUIWindowMusicBase.h">
      <Filter>music\windows</Filter>
    </ClInclude>
    <ClInclude Include="..\..\xbmc\music\windows\GUIWindowMusicNav.h">
      <Filter>music\windows</Filter>
    </ClInclude>
    <ClInclude Include="..\..\xbmc\music\windows\GUIWindowMusicPlaylist.h">
      <Filter>music\windows</Filter>
    </ClInclude>
    <ClInclude Include="..\..\xbmc\music\windows\GUIWindowMusicPlaylistEditor.h">
      <Filter>music\windows</Filter>
    </ClInclude>
    <ClInclude Include="..\..\xbmc\music\windows\GUIWindowMusicSongs.h">
      <Filter>music\windows</Filter>
    </ClInclude>
    <ClInclude Include="..\..\xbmc\music\windows\GUIWindowVisualisation.h">
      <Filter>music\windows</Filter>
    </ClInclude>
    <ClInclude Include="..\..\xbmc\music\tags\APEv2Tag.h">
      <Filter>music\tags</Filter>
    </ClInclude>
    <ClInclude Include="..\..\xbmc\music\tags\DllLibapetag.h">
      <Filter>music\tags</Filter>
    </ClInclude>
    <ClInclude Include="..\..\xbmc\music\tags\DllLibid3tag.h">
      <Filter>music\tags</Filter>
    </ClInclude>
    <ClInclude Include="..\..\xbmc\music\tags\FlacTag.h">
      <Filter>music\tags</Filter>
    </ClInclude>
    <ClInclude Include="..\..\xbmc\music\tags\Id3Tag.h">
      <Filter>music\tags</Filter>
    </ClInclude>
    <ClInclude Include="..\..\xbmc\music\tags\id3v1genre.h">
      <Filter>music\tags</Filter>
    </ClInclude>
    <ClInclude Include="..\..\xbmc\music\tags\ImusicInfoTagLoader.h">
      <Filter>music\tags</Filter>
    </ClInclude>
    <ClInclude Include="..\..\xbmc\music\tags\MusicInfoTag.h">
      <Filter>music\tags</Filter>
    </ClInclude>
    <ClInclude Include="..\..\xbmc\music\tags\MusicInfoTagLoaderAAC.h">
      <Filter>music\tags</Filter>
    </ClInclude>
    <ClInclude Include="..\..\xbmc\music\tags\MusicInfoTagLoaderApe.h">
      <Filter>music\tags</Filter>
    </ClInclude>
    <ClInclude Include="..\..\xbmc\music\tags\MusicInfoTagLoaderASAP.h">
      <Filter>music\tags</Filter>
    </ClInclude>
    <ClInclude Include="..\..\xbmc\music\tags\MusicInfoTagLoaderCDDA.h">
      <Filter>music\tags</Filter>
    </ClInclude>
    <ClInclude Include="..\..\xbmc\music\tags\MusicInfoTagLoaderDatabase.h">
      <Filter>music\tags</Filter>
    </ClInclude>
    <ClInclude Include="..\..\xbmc\music\tags\MusicInfoTagLoaderFactory.h">
      <Filter>music\tags</Filter>
    </ClInclude>
    <ClInclude Include="..\..\xbmc\music\tags\MusicInfoTagLoaderFlac.h">
      <Filter>music\tags</Filter>
    </ClInclude>
    <ClInclude Include="..\..\xbmc\music\tags\MusicInfoTagLoaderMidi.h">
      <Filter>music\tags</Filter>
    </ClInclude>
    <ClInclude Include="..\..\xbmc\music\tags\MusicInfoTagLoaderMod.h">
      <Filter>music\tags</Filter>
    </ClInclude>
    <ClInclude Include="..\..\xbmc\music\tags\MusicInfoTagLoaderMP3.h">
      <Filter>music\tags</Filter>
    </ClInclude>
    <ClInclude Include="..\..\xbmc\music\tags\MusicInfoTagLoaderMP4.h">
      <Filter>music\tags</Filter>
    </ClInclude>
    <ClInclude Include="..\..\xbmc\music\tags\MusicInfoTagLoaderMPC.h">
      <Filter>music\tags</Filter>
    </ClInclude>
    <ClInclude Include="..\..\xbmc\music\tags\MusicInfoTagLoaderNSF.h">
      <Filter>music\tags</Filter>
    </ClInclude>
    <ClInclude Include="..\..\xbmc\music\tags\MusicInfoTagLoaderOgg.h">
      <Filter>music\tags</Filter>
    </ClInclude>
    <ClInclude Include="..\..\xbmc\music\tags\MusicInfoTagLoaderShn.h">
      <Filter>music\tags</Filter>
    </ClInclude>
    <ClInclude Include="..\..\xbmc\music\tags\MusicInfoTagLoaderSPC.h">
      <Filter>music\tags</Filter>
    </ClInclude>
    <ClInclude Include="..\..\xbmc\music\tags\MusicInfoTagLoaderWav.h">
      <Filter>music\tags</Filter>
    </ClInclude>
    <ClInclude Include="..\..\xbmc\music\tags\MusicInfoTagLoaderWavPack.h">
      <Filter>music\tags</Filter>
    </ClInclude>
    <ClInclude Include="..\..\xbmc\music\tags\MusicInfoTagLoaderWMA.h">
      <Filter>music\tags</Filter>
    </ClInclude>
    <ClInclude Include="..\..\xbmc\music\tags\MusicInfoTagLoaderYM.h">
      <Filter>music\tags</Filter>
    </ClInclude>
    <ClInclude Include="..\..\xbmc\music\tags\OggTag.h">
      <Filter>music\tags</Filter>
    </ClInclude>
    <ClInclude Include="..\..\xbmc\music\tags\Tag.h">
      <Filter>music\tags</Filter>
    </ClInclude>
    <ClInclude Include="..\..\xbmc\music\tags\VorbisTag.h">
      <Filter>music\tags</Filter>
    </ClInclude>
    <ClInclude Include="..\..\xbmc\network\cddb.h">
      <Filter>network</Filter>
    </ClInclude>
    <ClInclude Include="..\..\xbmc\network\DNSNameCache.h">
      <Filter>network</Filter>
    </ClInclude>
    <ClInclude Include="..\..\xbmc\network\EventClient.h">
      <Filter>network</Filter>
    </ClInclude>
    <ClInclude Include="..\..\xbmc\network\EventPacket.h">
      <Filter>network</Filter>
    </ClInclude>
    <ClInclude Include="..\..\xbmc\network\EventServer.h">
      <Filter>network</Filter>
    </ClInclude>
    <ClInclude Include="..\..\xbmc\network\GUIDialogAccessPoints.h">
      <Filter>network</Filter>
    </ClInclude>
    <ClInclude Include="..\..\xbmc\network\GUIDialogNetworkSetup.h">
      <Filter>network</Filter>
    </ClInclude>
    <ClInclude Include="..\..\xbmc\network\Network.h">
      <Filter>network</Filter>
    </ClInclude>
    <ClInclude Include="..\..\xbmc\network\Socket.h">
      <Filter>network</Filter>
    </ClInclude>
    <ClInclude Include="..\..\xbmc\network\TCPServer.h">
      <Filter>network</Filter>
    </ClInclude>
    <ClInclude Include="..\..\xbmc\network\UdpClient.h">
      <Filter>network</Filter>
    </ClInclude>
    <ClInclude Include="..\..\xbmc\network\UPnP.h">
      <Filter>network</Filter>
    </ClInclude>
    <ClInclude Include="..\..\xbmc\network\WebServer.h">
      <Filter>network</Filter>
    </ClInclude>
    <ClInclude Include="..\..\xbmc\network\Zeroconf.h">
      <Filter>network</Filter>
    </ClInclude>
    <ClInclude Include="..\..\xbmc\network\ZeroconfBrowser.h">
      <Filter>network</Filter>
    </ClInclude>
    <ClInclude Include="..\..\xbmc\network\libscrobbler\errors.h">
      <Filter>network\libscrobbler</Filter>
    </ClInclude>
    <ClInclude Include="..\..\xbmc\network\libscrobbler\lastfmscrobbler.h">
      <Filter>network\libscrobbler</Filter>
    </ClInclude>
    <ClInclude Include="..\..\xbmc\network\libscrobbler\librefmscrobbler.h">
      <Filter>network\libscrobbler</Filter>
    </ClInclude>
    <ClInclude Include="..\..\xbmc\network\libscrobbler\scrobbler.h">
      <Filter>network\libscrobbler</Filter>
    </ClInclude>
    <ClInclude Include="..\..\xbmc\network\windows\NetworkWin32.h">
      <Filter>network\windows</Filter>
    </ClInclude>
    <ClInclude Include="..\..\xbmc\pictures\DllImageLib.h">
      <Filter>pictures</Filter>
    </ClInclude>
    <ClInclude Include="..\..\xbmc\pictures\DllLibExif.h">
      <Filter>pictures</Filter>
    </ClInclude>
    <ClInclude Include="..\..\xbmc\pictures\GUIDialogPictureInfo.h">
      <Filter>pictures</Filter>
    </ClInclude>
    <ClInclude Include="..\..\xbmc\pictures\GUIViewStatePictures.h">
      <Filter>pictures</Filter>
    </ClInclude>
    <ClInclude Include="..\..\xbmc\pictures\GUIWindowPictures.h">
      <Filter>pictures</Filter>
    </ClInclude>
    <ClInclude Include="..\..\xbmc\pictures\GUIWindowSlideShow.h">
      <Filter>pictures</Filter>
    </ClInclude>
    <ClInclude Include="..\..\xbmc\pictures\Picture.h">
      <Filter>pictures</Filter>
    </ClInclude>
    <ClInclude Include="..\..\xbmc\pictures\PictureInfoLoader.h">
      <Filter>pictures</Filter>
    </ClInclude>
    <ClInclude Include="..\..\xbmc\pictures\PictureInfoTag.h">
      <Filter>pictures</Filter>
    </ClInclude>
    <ClInclude Include="..\..\xbmc\pictures\SlideShowPicture.h">
      <Filter>pictures</Filter>
    </ClInclude>
    <ClInclude Include="..\..\xbmc\playlists\PlayList.h">
      <Filter>playlists</Filter>
    </ClInclude>
    <ClInclude Include="..\..\xbmc\playlists\PlayListB4S.h">
      <Filter>playlists</Filter>
    </ClInclude>
    <ClInclude Include="..\..\xbmc\playlists\PlayListFactory.h">
      <Filter>playlists</Filter>
    </ClInclude>
    <ClInclude Include="..\..\xbmc\playlists\PlayListM3U.h">
      <Filter>playlists</Filter>
    </ClInclude>
    <ClInclude Include="..\..\xbmc\playlists\PlayListPLS.h">
      <Filter>playlists</Filter>
    </ClInclude>
    <ClInclude Include="..\..\xbmc\playlists\PlayListURL.h">
      <Filter>playlists</Filter>
    </ClInclude>
    <ClInclude Include="..\..\xbmc\playlists\PlayListWPL.h">
      <Filter>playlists</Filter>
    </ClInclude>
    <ClInclude Include="..\..\xbmc\playlists\PlayListXML.h">
      <Filter>playlists</Filter>
    </ClInclude>
    <ClInclude Include="..\..\xbmc\playlists\SmartPlayList.h">
      <Filter>playlists</Filter>
    </ClInclude>
    <ClInclude Include="..\..\xbmc\powermanagement\IPowerSyscall.h">
      <Filter>powermanagement</Filter>
    </ClInclude>
    <ClInclude Include="..\..\xbmc\powermanagement\PowerManager.h">
      <Filter>powermanagement</Filter>
    </ClInclude>
    <ClInclude Include="..\..\xbmc\powermanagement\windows\Win32PowerSyscall.h">
      <Filter>powermanagement\windows</Filter>
    </ClInclude>
    <ClInclude Include="..\..\xbmc\programs\GUIViewStatePrograms.h">
      <Filter>programs</Filter>
    </ClInclude>
    <ClInclude Include="..\..\xbmc\programs\GUIWindowPrograms.h">
      <Filter>programs</Filter>
    </ClInclude>
    <ClInclude Include="..\..\xbmc\programs\Shortcut.h">
      <Filter>programs</Filter>
    </ClInclude>
    <ClInclude Include="..\..\xbmc\rendering\RenderSystem.h">
      <Filter>rendering</Filter>
    </ClInclude>
    <ClInclude Include="..\..\xbmc\rendering\dx\GUIWindowTestPatternDX.h">
      <Filter>rendering\dx</Filter>
    </ClInclude>
    <ClInclude Include="..\..\xbmc\rendering\dx\RenderSystemDX.h">
      <Filter>rendering\dx</Filter>
    </ClInclude>
    <ClInclude Include="..\..\xbmc\rendering\gl\GUIWindowTestPatternGL.h">
      <Filter>rendering\gl</Filter>
    </ClInclude>
    <ClInclude Include="..\..\xbmc\rendering\gl\RenderSystemGL.h">
      <Filter>rendering\gl</Filter>
    </ClInclude>
    <ClInclude Include="..\..\xbmc\settings\AdvancedSettings.h">
      <Filter>settings</Filter>
    </ClInclude>
    <ClInclude Include="..\..\xbmc\settings\GUIDialogContentSettings.h">
      <Filter>settings</Filter>
    </ClInclude>
    <ClInclude Include="..\..\xbmc\settings\GUIDialogLockSettings.h">
      <Filter>settings</Filter>
    </ClInclude>
    <ClInclude Include="..\..\xbmc\settings\GUIDialogProfileSettings.h">
      <Filter>settings</Filter>
    </ClInclude>
    <ClInclude Include="..\..\xbmc\settings\GUIDialogSettings.h">
      <Filter>settings</Filter>
    </ClInclude>
    <ClInclude Include="..\..\xbmc\settings\GUISettings.h">
      <Filter>settings</Filter>
    </ClInclude>
    <ClInclude Include="..\..\xbmc\settings\GUIWindowSettings.h">
      <Filter>settings</Filter>
    </ClInclude>
    <ClInclude Include="..\..\xbmc\settings\GUIWindowSettingsCategory.h">
      <Filter>settings</Filter>
    </ClInclude>
    <ClInclude Include="..\..\xbmc\settings\GUIWindowSettingsProfile.h">
      <Filter>settings</Filter>
    </ClInclude>
    <ClInclude Include="..\..\xbmc\settings\GUIWindowSettingsScreenCalibration.h">
      <Filter>settings</Filter>
    </ClInclude>
    <ClInclude Include="..\..\xbmc\settings\GUIWindowTestPattern.h">
      <Filter>settings</Filter>
    </ClInclude>
    <ClInclude Include="..\..\xbmc\settings\Profile.h">
      <Filter>settings</Filter>
    </ClInclude>
    <ClInclude Include="..\..\xbmc\settings\Settings.h">
      <Filter>settings</Filter>
    </ClInclude>
    <ClInclude Include="..\..\xbmc\settings\SettingsControls.h">
      <Filter>settings</Filter>
    </ClInclude>
    <ClInclude Include="..\..\xbmc\settings\VideoSettings.h">
      <Filter>settings</Filter>
    </ClInclude>
    <ClInclude Include="..\..\xbmc\win32\WIN32USBScan.h">
      <Filter>win32</Filter>
    </ClInclude>
    <ClInclude Include="..\..\xbmc\input\KeymapLoader.h">
      <Filter>input</Filter>
    </ClInclude>
    <ClInclude Include="..\..\xbmc\storage\AutorunMediaJob.h">
      <Filter>storage</Filter>
    </ClInclude>
    <ClInclude Include="..\..\xbmc\storage\cdioSupport.h">
      <Filter>storage</Filter>
    </ClInclude>
    <ClInclude Include="..\..\xbmc\storage\IoSupport.h">
      <Filter>storage</Filter>
    </ClInclude>
    <ClInclude Include="..\..\xbmc\storage\IStorageProvider.h">
      <Filter>storage</Filter>
    </ClInclude>
    <ClInclude Include="..\..\xbmc\storage\MediaManager.h">
      <Filter>storage</Filter>
    </ClInclude>
    <ClInclude Include="..\..\xbmc\storage\windows\Win32StorageProvider.h">
      <Filter>storage\windows</Filter>
    </ClInclude>
    <ClInclude Include="..\..\xbmc\threads\Atomics.h">
      <Filter>threads</Filter>
    </ClInclude>
    <ClInclude Include="..\..\xbmc\threads\CriticalSection.h">
      <Filter>threads</Filter>
    </ClInclude>
    <ClInclude Include="..\..\xbmc\threads\Event.h">
      <Filter>threads</Filter>
    </ClInclude>
    <ClInclude Include="..\..\xbmc\threads\LockFree.h">
      <Filter>threads</Filter>
    </ClInclude>
    <ClInclude Include="..\..\xbmc\threads\Mutex.h">
      <Filter>threads</Filter>
    </ClInclude>
    <ClInclude Include="..\..\xbmc\threads\SharedSection.h">
      <Filter>threads</Filter>
    </ClInclude>
    <ClInclude Include="..\..\xbmc\threads\SingleLock.h">
      <Filter>threads</Filter>
    </ClInclude>
    <ClInclude Include="..\..\xbmc\threads\Thread.h">
      <Filter>threads</Filter>
    </ClInclude>
    <ClInclude Include="..\..\xbmc\utils\AlarmClock.h">
      <Filter>utils</Filter>
    </ClInclude>
    <ClInclude Include="..\..\xbmc\utils\AliasShortcutUtils.h">
      <Filter>utils</Filter>
    </ClInclude>
    <ClInclude Include="..\..\xbmc\utils\Archive.h">
      <Filter>utils</Filter>
    </ClInclude>
    <ClInclude Include="..\..\xbmc\utils\AsyncFileCopy.h">
      <Filter>utils</Filter>
    </ClInclude>
    <ClInclude Include="..\..\xbmc\utils\AutoPtrHandle.h">
      <Filter>utils</Filter>
    </ClInclude>
    <ClInclude Include="..\..\xbmc\utils\BitstreamStats.h">
      <Filter>utils</Filter>
    </ClInclude>
    <ClInclude Include="..\..\xbmc\utils\CharsetConverter.h">
      <Filter>utils</Filter>
    </ClInclude>
    <ClInclude Include="..\..\xbmc\utils\CPUInfo.h">
      <Filter>utils</Filter>
    </ClInclude>
    <ClInclude Include="..\..\xbmc\utils\Crc32.h">
      <Filter>utils</Filter>
    </ClInclude>
    <ClInclude Include="..\..\xbmc\utils\DownloadQueue.h">
      <Filter>utils</Filter>
    </ClInclude>
    <ClInclude Include="..\..\xbmc\utils\DownloadQueueManager.h">
      <Filter>utils</Filter>
    </ClInclude>
    <ClInclude Include="..\..\xbmc\utils\EndianSwap.h">
      <Filter>utils</Filter>
    </ClInclude>
    <ClInclude Include="..\..\xbmc\utils\Fanart.h">
      <Filter>utils</Filter>
    </ClInclude>
    <ClInclude Include="..\..\xbmc\utils\fft.h">
      <Filter>utils</Filter>
    </ClInclude>
    <ClInclude Include="..\..\xbmc\utils\FileOperationJob.h">
      <Filter>utils</Filter>
    </ClInclude>
    <ClInclude Include="..\..\xbmc\utils\FileUtils.h">
      <Filter>utils</Filter>
    </ClInclude>
    <ClInclude Include="..\..\xbmc\utils\fstrcmp.h">
      <Filter>utils</Filter>
    </ClInclude>
    <ClInclude Include="..\..\xbmc\utils\HTMLTable.h">
      <Filter>utils</Filter>
    </ClInclude>
    <ClInclude Include="..\..\xbmc\utils\HTMLUtil.h">
      <Filter>utils</Filter>
    </ClInclude>
    <ClInclude Include="..\..\xbmc\utils\HttpHeader.h">
      <Filter>utils</Filter>
    </ClInclude>
    <ClInclude Include="..\..\xbmc\utils\InfoLoader.h">
      <Filter>utils</Filter>
    </ClInclude>
    <ClInclude Include="..\..\xbmc\utils\ISerializable.h">
      <Filter>utils</Filter>
    </ClInclude>
    <ClInclude Include="..\..\xbmc\utils\Job.h">
      <Filter>utils</Filter>
    </ClInclude>
    <ClInclude Include="..\..\xbmc\utils\JobManager.h">
      <Filter>utils</Filter>
    </ClInclude>
    <ClInclude Include="..\..\xbmc\utils\LabelFormatter.h">
      <Filter>utils</Filter>
    </ClInclude>
    <ClInclude Include="..\..\xbmc\utils\LCD.h">
      <Filter>utils</Filter>
    </ClInclude>
    <ClInclude Include="..\..\xbmc\utils\log.h">
      <Filter>utils</Filter>
    </ClInclude>
    <ClInclude Include="..\..\xbmc\utils\MathUtils.h">
      <Filter>utils</Filter>
    </ClInclude>
    <ClInclude Include="..\..\xbmc\utils\md5.h">
      <Filter>utils</Filter>
    </ClInclude>
    <ClInclude Include="..\..\xbmc\utils\PCMAmplifier.h">
      <Filter>utils</Filter>
    </ClInclude>
    <ClInclude Include="..\..\xbmc\utils\PerformanceSample.h">
      <Filter>utils</Filter>
    </ClInclude>
    <ClInclude Include="..\..\xbmc\utils\PerformanceStats.h">
      <Filter>utils</Filter>
    </ClInclude>
    <ClInclude Include="..\..\xbmc\utils\RegExp.h">
      <Filter>utils</Filter>
    </ClInclude>
    <ClInclude Include="..\..\xbmc\utils\RingBuffer.h">
      <Filter>utils</Filter>
    </ClInclude>
    <ClInclude Include="..\..\xbmc\utils\RssReader.h">
      <Filter>utils</Filter>
    </ClInclude>
    <ClInclude Include="..\..\xbmc\utils\SaveFileStateJob.h">
      <Filter>utils</Filter>
    </ClInclude>
    <ClInclude Include="..\..\xbmc\utils\ScraperParser.h">
      <Filter>utils</Filter>
    </ClInclude>
    <ClInclude Include="..\..\xbmc\utils\ScraperUrl.h">
      <Filter>utils</Filter>
    </ClInclude>
    <ClInclude Include="..\..\xbmc\utils\Splash.h">
      <Filter>utils</Filter>
    </ClInclude>
    <ClInclude Include="..\..\xbmc\utils\StdString.h">
      <Filter>utils</Filter>
    </ClInclude>
    <ClInclude Include="..\..\xbmc\utils\Stopwatch.h">
      <Filter>utils</Filter>
    </ClInclude>
    <ClInclude Include="..\..\xbmc\utils\StreamDetails.h">
      <Filter>utils</Filter>
    </ClInclude>
    <ClInclude Include="..\..\xbmc\utils\StringUtils.h">
      <Filter>utils</Filter>
    </ClInclude>
    <ClInclude Include="..\..\xbmc\utils\SystemInfo.h">
      <Filter>utils</Filter>
    </ClInclude>
    <ClInclude Include="..\..\xbmc\utils\TimeUtils.h">
      <Filter>utils</Filter>
    </ClInclude>
    <ClInclude Include="..\..\xbmc\utils\TuxBoxUtil.h">
      <Filter>utils</Filter>
    </ClInclude>
    <ClInclude Include="..\..\xbmc\utils\URIUtils.h">
      <Filter>utils</Filter>
    </ClInclude>
    <ClInclude Include="..\..\xbmc\utils\Variant.h">
      <Filter>utils</Filter>
    </ClInclude>
    <ClInclude Include="..\..\xbmc\utils\Weather.h">
      <Filter>utils</Filter>
    </ClInclude>
    <ClInclude Include="..\..\xbmc\utils\Win32Exception.h">
      <Filter>utils</Filter>
    </ClInclude>
    <ClInclude Include="..\..\xbmc\utils\XMLUtils.h">
      <Filter>utils</Filter>
    </ClInclude>
    <ClInclude Include="..\..\xbmc\video\Bookmark.h">
      <Filter>video</Filter>
    </ClInclude>
    <ClInclude Include="..\..\xbmc\video\GUIViewStateVideo.h">
      <Filter>video</Filter>
    </ClInclude>
    <ClInclude Include="..\..\xbmc\video\Teletext.h">
      <Filter>video</Filter>
    </ClInclude>
    <ClInclude Include="..\..\xbmc\video\TeletextDefines.h">
      <Filter>video</Filter>
    </ClInclude>
    <ClInclude Include="..\..\xbmc\video\VideoInfoDownloader.h">
      <Filter>video</Filter>
    </ClInclude>
    <ClInclude Include="..\..\xbmc\video\VideoInfoScanner.h">
      <Filter>video</Filter>
    </ClInclude>
    <ClInclude Include="..\..\xbmc\video\VideoInfoTag.h">
      <Filter>video</Filter>
    </ClInclude>
    <ClInclude Include="..\..\xbmc\video\VideoReferenceClock.h">
      <Filter>video</Filter>
    </ClInclude>
    <ClInclude Include="..\..\xbmc\video\dialogs\GUIDialogAudioSubtitleSettings.h">
      <Filter>video\dialogs</Filter>
    </ClInclude>
    <ClInclude Include="..\..\xbmc\video\dialogs\GUIDialogFileStacking.h">
      <Filter>video\dialogs</Filter>
    </ClInclude>
    <ClInclude Include="..\..\xbmc\video\dialogs\GUIDialogFullScreenInfo.h">
      <Filter>video\dialogs</Filter>
    </ClInclude>
    <ClInclude Include="..\..\xbmc\video\dialogs\GUIDialogTeletext.h">
      <Filter>video\dialogs</Filter>
    </ClInclude>
    <ClInclude Include="..\..\xbmc\video\dialogs\GUIDialogVideoBookmarks.h">
      <Filter>video\dialogs</Filter>
    </ClInclude>
    <ClInclude Include="..\..\xbmc\video\dialogs\GUIDialogVideoInfo.h">
      <Filter>video\dialogs</Filter>
    </ClInclude>
    <ClInclude Include="..\..\xbmc\video\dialogs\GUIDialogVideoOSD.h">
      <Filter>video\dialogs</Filter>
    </ClInclude>
    <ClInclude Include="..\..\xbmc\video\dialogs\GUIDialogVideoOverlay.h">
      <Filter>video\dialogs</Filter>
    </ClInclude>
    <ClInclude Include="..\..\xbmc\video\dialogs\GUIDialogVideoScan.h">
      <Filter>video\dialogs</Filter>
    </ClInclude>
    <ClInclude Include="..\..\xbmc\video\dialogs\GUIDialogVideoSettings.h">
      <Filter>video\dialogs</Filter>
    </ClInclude>
    <ClInclude Include="..\..\xbmc\video\windows\GUIWindowFullScreen.h">
      <Filter>video\windows</Filter>
    </ClInclude>
    <ClInclude Include="..\..\xbmc\video\windows\GUIWindowVideoBase.h">
      <Filter>video\windows</Filter>
    </ClInclude>
    <ClInclude Include="..\..\xbmc\video\windows\GUIWindowVideoNav.h">
      <Filter>video\windows</Filter>
    </ClInclude>
    <ClInclude Include="..\..\xbmc\video\windows\GUIWindowVideoPlaylist.h">
      <Filter>video\windows</Filter>
    </ClInclude>
    <ClInclude Include="..\..\xbmc\windowing\WindowingFactory.h">
      <Filter>windowing</Filter>
    </ClInclude>
    <ClInclude Include="..\..\xbmc\windowing\WinEvents.h">
      <Filter>windowing</Filter>
    </ClInclude>
    <ClInclude Include="..\..\xbmc\windowing\WinEventsSDL.h">
      <Filter>windowing</Filter>
    </ClInclude>
    <ClInclude Include="..\..\xbmc\windowing\WinSystem.h">
      <Filter>windowing</Filter>
    </ClInclude>
    <ClInclude Include="..\..\xbmc\windowing\XBMC_events.h">
      <Filter>windowing</Filter>
    </ClInclude>
    <ClInclude Include="..\..\xbmc\windowing\windows\WinEventsWin32.h">
      <Filter>windowing\windows</Filter>
    </ClInclude>
    <ClInclude Include="..\..\xbmc\windowing\windows\WinSystemWin32.h">
      <Filter>windowing\windows</Filter>
    </ClInclude>
    <ClInclude Include="..\..\xbmc\windowing\windows\WinSystemWin32DX.h">
      <Filter>windowing\windows</Filter>
    </ClInclude>
    <ClInclude Include="..\..\xbmc\windowing\windows\WinSystemWin32GL.h">
      <Filter>windowing\windows</Filter>
    </ClInclude>
    <ClInclude Include="..\..\lib\tinyXML\tinystr.h">
      <Filter>libs\tinyxml</Filter>
    </ClInclude>
    <ClInclude Include="..\..\lib\tinyXML\tinyxml.h">
      <Filter>libs\tinyxml</Filter>
    </ClInclude>
    <ClInclude Include="..\..\xbmc\addons\GUIViewStateAddonBrowser.h">
      <Filter>addons</Filter>
    </ClInclude>
    <ClInclude Include="..\..\xbmc\addons\GUIWindowAddonBrowser.h">
      <Filter>addons</Filter>
    </ClInclude>
    <ClInclude Include="..\..\xbmc\interfaces\python\xbmcmodule\action.h">
      <Filter>interfaces\python\xbmcmodule</Filter>
    </ClInclude>
    <ClInclude Include="..\..\xbmc\interfaces\python\xbmcmodule\control.h">
      <Filter>interfaces\python\xbmcmodule</Filter>
    </ClInclude>
    <ClInclude Include="..\..\xbmc\interfaces\python\xbmcmodule\dialog.h">
      <Filter>interfaces\python\xbmcmodule</Filter>
    </ClInclude>
    <ClInclude Include="..\..\xbmc\interfaces\python\xbmcmodule\GUIPythonWindow.h">
      <Filter>interfaces\python\xbmcmodule</Filter>
    </ClInclude>
    <ClInclude Include="..\..\xbmc\interfaces\python\xbmcmodule\GUIPythonWindowDialog.h">
      <Filter>interfaces\python\xbmcmodule</Filter>
    </ClInclude>
    <ClInclude Include="..\..\xbmc\interfaces\python\xbmcmodule\GUIPythonWindowXML.h">
      <Filter>interfaces\python\xbmcmodule</Filter>
    </ClInclude>
    <ClInclude Include="..\..\xbmc\interfaces\python\xbmcmodule\GUIPythonWindowXMLDialog.h">
      <Filter>interfaces\python\xbmcmodule</Filter>
    </ClInclude>
    <ClInclude Include="..\..\xbmc\interfaces\python\xbmcmodule\infotagmusic.h">
      <Filter>interfaces\python\xbmcmodule</Filter>
    </ClInclude>
    <ClInclude Include="..\..\xbmc\interfaces\python\xbmcmodule\infotagvideo.h">
      <Filter>interfaces\python\xbmcmodule</Filter>
    </ClInclude>
    <ClInclude Include="..\..\xbmc\interfaces\python\xbmcmodule\keyboard.h">
      <Filter>interfaces\python\xbmcmodule</Filter>
    </ClInclude>
    <ClInclude Include="..\..\xbmc\interfaces\python\xbmcmodule\listitem.h">
      <Filter>interfaces\python\xbmcmodule</Filter>
    </ClInclude>
    <ClInclude Include="..\..\xbmc\interfaces\python\xbmcmodule\player.h">
      <Filter>interfaces\python\xbmcmodule</Filter>
    </ClInclude>
    <ClInclude Include="..\..\xbmc\interfaces\python\xbmcmodule\pyjsonrpc.h">
      <Filter>interfaces\python\xbmcmodule</Filter>
    </ClInclude>
    <ClInclude Include="..\..\xbmc\interfaces\python\xbmcmodule\pyplaylist.h">
      <Filter>interfaces\python\xbmcmodule</Filter>
    </ClInclude>
    <ClInclude Include="..\..\xbmc\interfaces\python\xbmcmodule\PythonAddon.h">
      <Filter>interfaces\python\xbmcmodule</Filter>
    </ClInclude>
    <ClInclude Include="..\..\xbmc\interfaces\python\xbmcmodule\PythonPlayer.h">
      <Filter>interfaces\python\xbmcmodule</Filter>
    </ClInclude>
    <ClInclude Include="..\..\xbmc\interfaces\python\xbmcmodule\pyutil.h">
      <Filter>interfaces\python\xbmcmodule</Filter>
    </ClInclude>
    <ClInclude Include="..\..\xbmc\interfaces\python\xbmcmodule\window.h">
      <Filter>interfaces\python\xbmcmodule</Filter>
    </ClInclude>
    <ClInclude Include="..\..\xbmc\interfaces\python\xbmcmodule\winxml.h">
      <Filter>interfaces\python\xbmcmodule</Filter>
    </ClInclude>
    <ClInclude Include="..\..\xbmc\utils\ssrc.h">
      <Filter>cores</Filter>
    </ClInclude>
    <ClInclude Include="..\..\xbmc\dialogs\GUIDialogCache.h">
      <Filter>dialogs</Filter>
    </ClInclude>
    <ClInclude Include="..\..\xbmc\interfaces\Builtins.h">
      <Filter>interfaces</Filter>
    </ClInclude>
    <ClInclude Include="..\..\xbmc\interfaces\IAnnouncer.h">
      <Filter>interfaces</Filter>
    </ClInclude>
    <ClInclude Include="..\..\xbmc\interfaces\AnnouncementManager.h">
      <Filter>interfaces</Filter>
    </ClInclude>
    <ClInclude Include="..\..\xbmc\powermanagement\DPMSSupport.h">
      <Filter>powermanagement</Filter>
    </ClInclude>
    <ClInclude Include="..\..\xbmc\windows\GUIMediaWindow.h">
      <Filter>windows</Filter>
    </ClInclude>
    <ClInclude Include="..\..\xbmc\windows\GUIWindowDebugInfo.h">
      <Filter>windows</Filter>
    </ClInclude>
    <ClInclude Include="..\..\xbmc\windows\GUIWindowFileManager.h">
      <Filter>windows</Filter>
    </ClInclude>
    <ClInclude Include="..\..\xbmc\windows\GUIWindowHome.h">
      <Filter>windows</Filter>
    </ClInclude>
    <ClInclude Include="..\..\xbmc\windows\GUIWindowLoginScreen.h">
      <Filter>windows</Filter>
    </ClInclude>
    <ClInclude Include="..\..\xbmc\windows\GUIWindowPointer.h">
      <Filter>windows</Filter>
    </ClInclude>
    <ClInclude Include="..\..\xbmc\windows\GUIWindowScreensaver.h">
      <Filter>windows</Filter>
    </ClInclude>
    <ClInclude Include="..\..\xbmc\windows\GUIWindowStartup.h">
      <Filter>windows</Filter>
    </ClInclude>
    <ClInclude Include="..\..\xbmc\windows\GUIWindowSystemInfo.h">
      <Filter>windows</Filter>
    </ClInclude>
    <ClInclude Include="..\..\xbmc\windows\GUIWindowWeather.h">
      <Filter>windows</Filter>
    </ClInclude>
    <ClInclude Include="..\..\xbmc\utils\LangCodeExpander.h">
      <Filter>utils</Filter>
    </ClInclude>
    <ClInclude Include="..\..\xbmc\FileSystem\udf25.h">
      <Filter>filesystem</Filter>
    </ClInclude>
    <ClInclude Include="..\..\xbmc\FileSystem\UDFDirectory.h">
      <Filter>filesystem</Filter>
    </ClInclude>
    <ClInclude Include="..\..\xbmc\FileSystem\FileUDF.h">
      <Filter>filesystem</Filter>
    </ClInclude>
    <ClInclude Include="..\..\xbmc\ApplicationMessenger.h">
      <Filter>utils</Filter>
    </ClInclude>
    <ClInclude Include="..\..\xbmc\Autorun.h">
      <Filter>utils</Filter>
    </ClInclude>
    <ClInclude Include="..\..\xbmc\AutoSwitch.h">
      <Filter>utils</Filter>
    </ClInclude>
    <ClInclude Include="..\..\xbmc\pictures\PictureThumbLoader.h">
      <Filter>BackgroundLoaders</Filter>
    </ClInclude>
    <ClInclude Include="..\..\xbmc\BackgroundInfoLoader.h">
      <Filter>BackgroundLoaders</Filter>
    </ClInclude>
    <ClInclude Include="..\..\xbmc\ThumbLoader.h">
      <Filter>BackgroundLoaders</Filter>
    </ClInclude>
    <ClInclude Include="..\..\xbmc\CueDocument.h">
      <Filter>utils</Filter>
    </ClInclude>
    <ClInclude Include="..\..\xbmc\DynamicDll.h">
      <Filter>utils</Filter>
    </ClInclude>
    <ClInclude Include="..\..\xbmc\Favourites.h">
      <Filter>utils</Filter>
    </ClInclude>
    <ClInclude Include="..\..\xbmc\FileItem.h">
      <Filter>utils</Filter>
    </ClInclude>
    <ClInclude Include="..\..\xbmc\GUIInfoManager.h">
      <Filter>utils</Filter>
    </ClInclude>
    <ClInclude Include="..\..\xbmc\GUIPassword.h">
      <Filter>utils</Filter>
    </ClInclude>
    <ClInclude Include="..\..\xbmc\GUILargeTextureManager.h">
      <Filter>windows</Filter>
    </ClInclude>
    <ClInclude Include="..\..\xbmc\GUIViewControl.h">
      <Filter>windows</Filter>
    </ClInclude>
    <ClInclude Include="..\..\xbmc\GUIViewState.h">
      <Filter>windows</Filter>
    </ClInclude>
    <ClInclude Include="..\..\xbmc\LangInfo.h">
      <Filter>utils</Filter>
    </ClInclude>
    <ClInclude Include="..\..\xbmc\MediaSource.h">
      <Filter>utils</Filter>
    </ClInclude>
    <ClInclude Include="..\..\xbmc\Util.h">
      <Filter>utils</Filter>
    </ClInclude>
    <ClInclude Include="..\..\xbmc\URL.h">
      <Filter>utils</Filter>
    </ClInclude>
    <ClInclude Include="..\..\xbmc\NfoFile.h">
      <Filter>utils</Filter>
    </ClInclude>
    <ClInclude Include="..\..\xbmc\PasswordManager.h">
      <Filter>utils</Filter>
    </ClInclude>
    <ClInclude Include="..\..\xbmc\PartyModeManager.h">
      <Filter>utils</Filter>
    </ClInclude>
    <ClInclude Include="..\..\xbmc\PlayListPlayer.h">
      <Filter>playlists</Filter>
    </ClInclude>
    <ClInclude Include="..\..\xbmc\SectionLoader.h">
      <Filter>utils</Filter>
    </ClInclude>
    <ClInclude Include="..\..\xbmc\SortFileItem.h">
      <Filter>utils</Filter>
    </ClInclude>
    <ClInclude Include="..\..\xbmc\TextureCache.h">
      <Filter>utils</Filter>
    </ClInclude>
    <ClInclude Include="..\..\xbmc\Temperature.h">
      <Filter>utils</Filter>
    </ClInclude>
    <ClInclude Include="..\..\xbmc\TextureDatabase.h">
      <Filter>utils</Filter>
    </ClInclude>
    <ClInclude Include="..\..\xbmc\ThumbnailCache.h">
      <Filter>utils</Filter>
    </ClInclude>
    <ClInclude Include="..\..\xbmc\dbwrappers\sqlitedataset.h">
      <Filter>libs\sqlite</Filter>
    </ClInclude>
    <ClInclude Include="..\..\xbmc\dbwrappers\mysqldataset.h">
      <Filter>libs\mysql</Filter>
    </ClInclude>
    <ClInclude Include="..\..\xbmc\addons\AddonDatabase.h">
      <Filter>database</Filter>
    </ClInclude>
    <ClInclude Include="..\..\xbmc\music\MusicDatabase.h">
      <Filter>database</Filter>
    </ClInclude>
    <ClInclude Include="..\..\xbmc\ViewDatabase.h">
      <Filter>database</Filter>
    </ClInclude>
    <ClInclude Include="..\..\xbmc\video\VideoDatabase.h">
      <Filter>database</Filter>
    </ClInclude>
    <ClInclude Include="..\..\xbmc\programs\ProgramDatabase.h">
      <Filter>database</Filter>
    </ClInclude>
    <ClInclude Include="..\..\xbmc\IProgressCallback.h">
      <Filter>utils</Filter>
    </ClInclude>
    <ClInclude Include="..\..\xbmc\ViewState.h">
      <Filter>windows</Filter>
    </ClInclude>
    <ClInclude Include="..\..\xbmc\XBApplicationEx.h">
      <Filter>utils</Filter>
    </ClInclude>
    <ClInclude Include="..\..\xbmc\guilib\GUIFontTTF.h">
      <Filter>guilib\Rendering\Base</Filter>
    </ClInclude>
    <ClInclude Include="..\..\xbmc\guilib\GUITexture.h">
      <Filter>guilib\Rendering\Base</Filter>
    </ClInclude>
    <ClInclude Include="..\..\xbmc\guilib\Texture.h">
      <Filter>guilib\Rendering\Base</Filter>
    </ClInclude>
    <ClInclude Include="..\..\xbmc\guilib\TextureManager.h">
      <Filter>guilib\Rendering\Base</Filter>
    </ClInclude>
    <ClInclude Include="..\..\xbmc\guilib\GUIFontTTFDX.h">
      <Filter>guilib\Rendering\DX</Filter>
    </ClInclude>
    <ClInclude Include="..\..\xbmc\guilib\GUITextureD3D.h">
      <Filter>guilib\Rendering\DX</Filter>
    </ClInclude>
    <ClInclude Include="..\..\xbmc\guilib\TextureDX.h">
      <Filter>guilib\Rendering\DX</Filter>
    </ClInclude>
    <ClInclude Include="..\..\xbmc\guilib\GUIFontTTFGL.h">
      <Filter>guilib\Rendering\GL</Filter>
    </ClInclude>
    <ClInclude Include="..\..\xbmc\guilib\GUITextureGL.h">
      <Filter>guilib\Rendering\GL</Filter>
    </ClInclude>
    <ClInclude Include="..\..\xbmc\guilib\GUITextureGLES.h">
      <Filter>guilib\Rendering\GL</Filter>
    </ClInclude>
    <ClInclude Include="..\..\xbmc\guilib\TextureGL.h">
      <Filter>guilib\Rendering\GL</Filter>
    </ClInclude>
    <ClInclude Include="..\..\xbmc\guilib\GraphicContext.h">
      <Filter>guilib\Rendering\Base</Filter>
    </ClInclude>
    <ClInclude Include="..\..\xbmc\GUIUserMessages.h">
      <Filter>utils</Filter>
    </ClInclude>
    <ClInclude Include="..\..\xbmc\addons\AddonInstaller.h">
      <Filter>addons</Filter>
    </ClInclude>
    <ClInclude Include="..\..\lib\ffmpeg\include-xbmc-win32\libavutil\avconfig.h">
      <Filter>cores\dvdplayer\DVDHeaders</Filter>
    </ClInclude>
    <ClInclude Include="..\..\xbmc\utils\GLUtils.h">
      <Filter>utils</Filter>
    </ClInclude>
    <ClInclude Include="..\..\xbmc\win32\stdio_utf8.h">
      <Filter>win32</Filter>
    </ClInclude>
    <ClInclude Include="..\..\xbmc\win32\stat_utf8.h">
      <Filter>win32</Filter>
    </ClInclude>
    <ClInclude Include="..\..\xbmc\cores\VideoRenderers\RenderCapture.h">
      <Filter>cores\VideoRenderers</Filter>
    </ClInclude>
    <ClInclude Include="..\..\xbmc\utils\GlobalsHandling.h">
      <Filter>utils</Filter>
    </ClInclude>
    <ClInclude Include="..\..\lib\SlingboxLib\SlingboxLib.h">
      <Filter>libs\SlingboxLib</Filter>
    </ClInclude>
    <ClInclude Include="..\..\xbmc\filesystem\Slingbox.h">
      <Filter>filesystem</Filter>
    </ClInclude>
    <ClInclude Include="..\..\xbmc\filesystem\CacheCircular.h">
      <Filter>filesystem</Filter>
    </ClInclude>
    <ClInclude Include="..\..\xbmc\dialogs\GUIDialogPlayEject.h">
      <Filter>dialogs</Filter>
    </ClInclude>
    <ClInclude Include="..\..\xbmc\interfaces\json-rpc\JSONServiceDescription.h">
      <Filter>interfaces\json-rpc</Filter>
    </ClInclude>
    <ClInclude Include="..\..\xbmc\interfaces\json-rpc\ServiceDescription.h">
      <Filter>interfaces\json-rpc</Filter>
    </ClInclude>
    <ClInclude Include="..\..\xbmc\XBDateTime.h">
      <Filter>utils</Filter>
    </ClInclude>
    <ClInclude Include="..\..\xbmc\utils\RecentlyAddedJob.h" />
    <ClInclude Include="..\..\xbmc\interfaces\json-rpc\InputOperations.h">
      <Filter>interfaces\json-rpc</Filter>
    </ClInclude>
    <ClInclude Include="..\..\xbmc\input\XBMC_keytable.h">
      <Filter>input</Filter>
    </ClInclude>
    <ClInclude Include="..\..\xbmc\utils\JSONVariantParser.h">
      <Filter>utils</Filter>
    </ClInclude>
    <ClInclude Include="..\..\xbmc\utils\JSONVariantWriter.h">
      <Filter>utils</Filter>
    </ClInclude>
<<<<<<< HEAD
    <ClInclude Include="..\..\xbmc\settings\AppParamParser.h">
      <Filter>settings</Filter>
    </ClInclude>
    <ClInclude Include="..\..\xbmc\addons\AddonVersion.h">
      <Filter>addons</Filter>
=======
    <ClInclude Include="..\..\xbmc\guilib\DirtyRegionTracker.h">
      <Filter>guilib</Filter>
    </ClInclude>
    <ClInclude Include="..\..\xbmc\guilib\DirtyRegion.h">
      <Filter>guilib</Filter>
    </ClInclude>
    <ClInclude Include="..\..\xbmc\guilib\DirtyRegionSolvers.h">
      <Filter>guilib</Filter>
>>>>>>> 2bb623f4
    </ClInclude>
  </ItemGroup>
  <ItemGroup>
    <None Include="..\..\xbmc\win32\XBMC.ico">
      <Filter>win32</Filter>
    </None>
  </ItemGroup>
  <ItemGroup>
    <ResourceCompile Include="..\..\xbmc\win32\XBMC_PC.rc">
      <Filter>win32</Filter>
    </ResourceCompile>
  </ItemGroup>
  <ItemGroup>
    <CustomBuild Include="..\..\xbmc\win32\PlatformInclude.h">
      <Filter>win32</Filter>
    </CustomBuild>
  </ItemGroup>
</Project><|MERGE_RESOLUTION|>--- conflicted
+++ resolved
@@ -1,4 +1,4 @@
-﻿<?xml version="1.0" encoding="utf-8"?>
+<?xml version="1.0" encoding="utf-8"?>
 <Project ToolsVersion="4.0" xmlns="http://schemas.microsoft.com/developer/msbuild/2003">
   <ItemGroup>
     <Filter Include="win32">
@@ -2460,14 +2460,12 @@
     <ClCompile Include="..\..\xbmc\utils\JSONVariantWriter.cpp">
       <Filter>utils</Filter>
     </ClCompile>
-<<<<<<< HEAD
     <ClCompile Include="..\..\xbmc\settings\AppParamParser.cpp">
       <Filter>settings</Filter>
     </ClCompile>
     <ClCompile Include="..\..\xbmc\addons\AddonVersion.cpp">
       <Filter>addons</Filter>
     </ClCompile>
-=======
     <ClCompile Include="..\..\xbmc\guilib\DirtyRegionSolvers.cpp">
       <Filter>guilib</Filter>
     </ClCompile>
@@ -2475,7 +2473,6 @@
       <Filter>guilib</Filter>
     </ClCompile>
 
->>>>>>> 2bb623f4
   </ItemGroup>
   <ItemGroup>
     <ClInclude Include="..\..\xbmc\win32\pch.h">
@@ -4941,13 +4938,12 @@
     <ClInclude Include="..\..\xbmc\utils\JSONVariantWriter.h">
       <Filter>utils</Filter>
     </ClInclude>
-<<<<<<< HEAD
     <ClInclude Include="..\..\xbmc\settings\AppParamParser.h">
       <Filter>settings</Filter>
     </ClInclude>
     <ClInclude Include="..\..\xbmc\addons\AddonVersion.h">
       <Filter>addons</Filter>
-=======
+    </ClInclude>
     <ClInclude Include="..\..\xbmc\guilib\DirtyRegionTracker.h">
       <Filter>guilib</Filter>
     </ClInclude>
@@ -4956,7 +4952,6 @@
     </ClInclude>
     <ClInclude Include="..\..\xbmc\guilib\DirtyRegionSolvers.h">
       <Filter>guilib</Filter>
->>>>>>> 2bb623f4
     </ClInclude>
   </ItemGroup>
   <ItemGroup>
