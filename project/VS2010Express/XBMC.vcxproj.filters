<?xml version="1.0" encoding="utf-8"?>
<Project ToolsVersion="4.0" xmlns="http://schemas.microsoft.com/developer/msbuild/2003">
  <ItemGroup>
    <Filter Include="win32">
      <UniqueIdentifier>{42ffe691-237e-4fe8-bd06-667936c26238}</UniqueIdentifier>
    </Filter>
    <Filter Include="cores">
      <UniqueIdentifier>{d9048f15-4226-45a0-bd7d-c4f326b8c232}</UniqueIdentifier>
    </Filter>
    <Filter Include="cores\dvdplayer">
      <UniqueIdentifier>{b7e0c19a-163b-43a8-bc50-47f0f220c225}</UniqueIdentifier>
    </Filter>
    <Filter Include="cores\dvdplayer\DVDCodecs">
      <UniqueIdentifier>{f72e399a-b2f5-4f77-a680-797306b37afe}</UniqueIdentifier>
    </Filter>
    <Filter Include="cores\dvdplayer\DVDCodecs\Audio">
      <UniqueIdentifier>{5bee29f5-b152-4416-9413-0bed2a669575}</UniqueIdentifier>
    </Filter>
    <Filter Include="cores\dvdplayer\DVDCodecs\Audio\Encoders">
      <UniqueIdentifier>{950294bc-2e98-414e-8bf4-57c43fb73b31}</UniqueIdentifier>
    </Filter>
    <Filter Include="cores\dvdplayer\DVDCodecs\Video">
      <UniqueIdentifier>{09e9057e-7017-4f3d-b5d3-2f5e9a23a53c}</UniqueIdentifier>
    </Filter>
    <Filter Include="cores\dvdplayer\DVDCodecs\Overlay">
      <UniqueIdentifier>{cc80e830-cd3b-4790-9d73-b727b997efdc}</UniqueIdentifier>
    </Filter>
    <Filter Include="cores\dvdplayer\DVDCodecs\Overlay\libspucc">
      <UniqueIdentifier>{43526341-7b96-462d-9f71-685e426251ec}</UniqueIdentifier>
    </Filter>
    <Filter Include="cores\dvdplayer\DVDDemuxers">
      <UniqueIdentifier>{59ff29b6-c2b5-4ed8-a80c-e5dd130802a7}</UniqueIdentifier>
    </Filter>
    <Filter Include="cores\dvdplayer\DVDInputStreams">
      <UniqueIdentifier>{15bea9e8-7473-4e72-93b1-c403d491160d}</UniqueIdentifier>
    </Filter>
    <Filter Include="cores\dvdplayer\DVDHeaders">
      <UniqueIdentifier>{9b9c3d13-56db-4db5-98a3-4402ee3b4ff9}</UniqueIdentifier>
    </Filter>
    <Filter Include="cores\dvdplayer\DVDSubtitles">
      <UniqueIdentifier>{83ae8e22-c3a0-45c6-bbc2-29d0bb180e2d}</UniqueIdentifier>
    </Filter>
    <Filter Include="cores\paplayer">
      <UniqueIdentifier>{ef82a765-fb92-4244-b2dd-212704a98407}</UniqueIdentifier>
    </Filter>
    <Filter Include="cores\DllLoader">
      <UniqueIdentifier>{4a0ca8db-d3a3-4360-93bd-0b1fe4cbd203}</UniqueIdentifier>
    </Filter>
    <Filter Include="cores\DllLoader\exports">
      <UniqueIdentifier>{aa32e9d0-5753-42d5-889b-3938ce6703a0}</UniqueIdentifier>
    </Filter>
    <Filter Include="cores\DllLoader\exports\emu_socket">
      <UniqueIdentifier>{280834b5-e3ce-48ec-a304-ec6c315beffe}</UniqueIdentifier>
    </Filter>
    <Filter Include="cores\DllLoader\exports\util">
      <UniqueIdentifier>{111c81df-dc5e-4b93-a21f-c2171434952b}</UniqueIdentifier>
    </Filter>
    <Filter Include="cores\VideoRenderers">
      <UniqueIdentifier>{09e513b1-adc6-4af0-b0f3-966b8240fad5}</UniqueIdentifier>
    </Filter>
    <Filter Include="cores\VideoRenderers\Shaders">
      <UniqueIdentifier>{041be182-9ec3-4c1b-abfc-d92f6802e7ca}</UniqueIdentifier>
    </Filter>
    <Filter Include="cores\AudioRenderers">
      <UniqueIdentifier>{6ec3ce08-d27a-460f-abd8-3ccd43a05470}</UniqueIdentifier>
    </Filter>
    <Filter Include="cores\ExternalPlayer">
      <UniqueIdentifier>{f98cb00a-d64b-4af9-a386-78bb2be8213d}</UniqueIdentifier>
    </Filter>
    <Filter Include="cores\PlayerCoreFactory">
      <UniqueIdentifier>{a775e258-5cbc-44fb-b992-05b29699294c}</UniqueIdentifier>
    </Filter>
    <Filter Include="addons">
      <UniqueIdentifier>{0cf03ec7-412f-48ac-827d-358c57245edd}</UniqueIdentifier>
    </Filter>
    <Filter Include="dialogs">
      <UniqueIdentifier>{69dd6304-c5d7-46f5-a804-516c9efb79ca}</UniqueIdentifier>
    </Filter>
    <Filter Include="filesystem">
      <UniqueIdentifier>{3b63bf0d-cec2-4324-93ea-4e4d78ba283b}</UniqueIdentifier>
    </Filter>
    <Filter Include="filesystem\MusicDatabaseDirectory">
      <UniqueIdentifier>{51f1b8f6-22ea-4263-b307-4ac9dfceb268}</UniqueIdentifier>
    </Filter>
    <Filter Include="filesystem\VideoDatabaseDirectory">
      <UniqueIdentifier>{a9c70632-dcfa-4019-b785-da8ba68d998a}</UniqueIdentifier>
    </Filter>
    <Filter Include="guilib">
      <UniqueIdentifier>{8da246b5-f33b-491d-9bb9-e583b98bd9d9}</UniqueIdentifier>
    </Filter>
    <Filter Include="input">
      <UniqueIdentifier>{8b243e7b-4820-4d54-81e3-f9b054e6140a}</UniqueIdentifier>
    </Filter>
    <Filter Include="interfaces">
      <UniqueIdentifier>{d35cec4c-8037-4683-a2e4-4afc8e76ddca}</UniqueIdentifier>
    </Filter>
    <Filter Include="music">
      <UniqueIdentifier>{1e9d72b2-5215-4129-9014-deb5eda51301}</UniqueIdentifier>
    </Filter>
    <Filter Include="network">
      <UniqueIdentifier>{99523ad3-0ba1-449b-bf55-92c04e7b59aa}</UniqueIdentifier>
    </Filter>
    <Filter Include="playlists">
      <UniqueIdentifier>{084b5eb0-c9c9-444b-a2ee-dcb4f9537d35}</UniqueIdentifier>
    </Filter>
    <Filter Include="powermanagement">
      <UniqueIdentifier>{b203de13-ce8c-4b43-9a87-a05e68fbad13}</UniqueIdentifier>
    </Filter>
    <Filter Include="rendering">
      <UniqueIdentifier>{8ad88d4a-bb19-46fa-ac8a-80d928f1f175}</UniqueIdentifier>
    </Filter>
    <Filter Include="settings">
      <UniqueIdentifier>{8cd0e706-bd9f-4e99-afa2-34307239cb3e}</UniqueIdentifier>
    </Filter>
    <Filter Include="storage">
      <UniqueIdentifier>{2500f45e-2a56-4434-87bd-727050d0d1aa}</UniqueIdentifier>
    </Filter>
    <Filter Include="threads">
      <UniqueIdentifier>{5af9347f-8e02-4e0b-96aa-c659144e9385}</UniqueIdentifier>
    </Filter>
    <Filter Include="utils">
      <UniqueIdentifier>{acd585b0-c319-43f0-9149-b3b5dddf5122}</UniqueIdentifier>
    </Filter>
    <Filter Include="video">
      <UniqueIdentifier>{827f3a57-ac74-4ad0-a438-3a780039871c}</UniqueIdentifier>
    </Filter>
    <Filter Include="windowing">
      <UniqueIdentifier>{dbf79aa0-53a6-4bec-855b-e8d2cbb73689}</UniqueIdentifier>
    </Filter>
    <Filter Include="music\karaoke">
      <UniqueIdentifier>{9d2be696-b6dd-4be1-aa8c-260816b48c12}</UniqueIdentifier>
    </Filter>
    <Filter Include="cdrip">
      <UniqueIdentifier>{d0d6c121-8cef-4bf9-aba5-bff57ae46e26}</UniqueIdentifier>
    </Filter>
    <Filter Include="input\windows">
      <UniqueIdentifier>{2f7a07e4-ac48-4e30-beb3-550e50b59c09}</UniqueIdentifier>
    </Filter>
    <Filter Include="interfaces\http-api">
      <UniqueIdentifier>{3616033f-20f3-48c8-96bd-b07f2eed008e}</UniqueIdentifier>
    </Filter>
    <Filter Include="interfaces\python">
      <UniqueIdentifier>{d00b9c4f-dee7-4b68-a0d3-e8e6c815b888}</UniqueIdentifier>
    </Filter>
    <Filter Include="interfaces\json-rpc">
      <UniqueIdentifier>{15fc3844-6b50-4424-ba2c-ac9bd85d3ab0}</UniqueIdentifier>
    </Filter>
    <Filter Include="music\dialogs">
      <UniqueIdentifier>{aa9c8fdb-ad2f-4323-9766-3accd596a480}</UniqueIdentifier>
    </Filter>
    <Filter Include="music\infoscanner">
      <UniqueIdentifier>{a320eb2c-1b68-4842-a9bd-34e1c810dace}</UniqueIdentifier>
    </Filter>
    <Filter Include="music\tags">
      <UniqueIdentifier>{f046be52-4abe-4a66-8a57-1753d47a7f36}</UniqueIdentifier>
    </Filter>
    <Filter Include="music\windows">
      <UniqueIdentifier>{6589445b-fe8f-4083-ba15-3d0d45b8cd2d}</UniqueIdentifier>
    </Filter>
    <Filter Include="network\libscrobbler">
      <UniqueIdentifier>{cbd5c896-0dfc-4b84-9ef0-cdf7a49dc29a}</UniqueIdentifier>
    </Filter>
    <Filter Include="network\windows">
      <UniqueIdentifier>{3d43220c-4ea4-4da7-8ede-ef159da2cd25}</UniqueIdentifier>
    </Filter>
    <Filter Include="pictures">
      <UniqueIdentifier>{801139f1-5f6a-4720-a4eb-508c578b1183}</UniqueIdentifier>
    </Filter>
    <Filter Include="powermanagement\windows">
      <UniqueIdentifier>{8d05ad81-2113-4732-ba2f-311d48251340}</UniqueIdentifier>
    </Filter>
    <Filter Include="programs">
      <UniqueIdentifier>{b095b471-cde0-4ee5-930e-c58ebe63c4aa}</UniqueIdentifier>
    </Filter>
    <Filter Include="rendering\dx">
      <UniqueIdentifier>{266c0d5e-8d84-4809-b060-f5968049f11a}</UniqueIdentifier>
    </Filter>
    <Filter Include="rendering\gl">
      <UniqueIdentifier>{c23bb4dd-e0dc-4e0e-aaa5-d66798a0fc34}</UniqueIdentifier>
    </Filter>
    <Filter Include="storage\windows">
      <UniqueIdentifier>{04b51f60-cfb4-43fd-8f23-40a7d0ac5c31}</UniqueIdentifier>
    </Filter>
    <Filter Include="video\dialogs">
      <UniqueIdentifier>{0dec7f48-a12d-4afa-b60d-4a2b50ca9975}</UniqueIdentifier>
    </Filter>
    <Filter Include="video\windows">
      <UniqueIdentifier>{b6a3d415-f44f-490c-9240-0fa3f4379212}</UniqueIdentifier>
    </Filter>
    <Filter Include="windowing\windows">
      <UniqueIdentifier>{7db3d8e6-a261-4732-84e8-21bf2d3b0eb9}</UniqueIdentifier>
    </Filter>
    <Filter Include="interfaces\python\xbmcmodule">
      <UniqueIdentifier>{257a54d6-994c-4c7d-a3bb-c46bb6423fda}</UniqueIdentifier>
    </Filter>
    <Filter Include="libs">
      <UniqueIdentifier>{4a09e4cc-709d-43b8-86cf-d83ca38d41ce}</UniqueIdentifier>
    </Filter>
    <Filter Include="libs\sqlite">
      <UniqueIdentifier>{c9d35dd5-e25d-4b76-bcbe-e8c855de58e7}</UniqueIdentifier>
    </Filter>
    <Filter Include="libs\jsoncpp">
      <UniqueIdentifier>{b27f9ce9-0b2e-4456-9bce-8313af739c2d}</UniqueIdentifier>
    </Filter>
    <Filter Include="libs\tinyxml">
      <UniqueIdentifier>{b084bece-821c-445c-951d-0aa4ea804076}</UniqueIdentifier>
    </Filter>
    <Filter Include="windows">
      <UniqueIdentifier>{910f98b6-acfa-4b29-a589-21fd2544d142}</UniqueIdentifier>
    </Filter>
    <Filter Include="BackgroundLoaders">
      <UniqueIdentifier>{b6238b6d-f2b3-4ffd-8c97-12dd28e038f9}</UniqueIdentifier>
    </Filter>
    <Filter Include="database">
      <UniqueIdentifier>{b613c254-c9f4-4e5a-bd09-0b07f28b8506}</UniqueIdentifier>
    </Filter>
    <Filter Include="libs\mysql">
      <UniqueIdentifier>{2abbe66b-d85a-4f1e-a350-4de36284f545}</UniqueIdentifier>
    </Filter>
    <Filter Include="guilib\Rendering">
      <UniqueIdentifier>{75a93b39-d863-4919-bbd8-6c28c9b5c67c}</UniqueIdentifier>
    </Filter>
    <Filter Include="guilib\Rendering\Base">
      <UniqueIdentifier>{3aceac76-8bef-4262-b821-f0987eccba47}</UniqueIdentifier>
    </Filter>
    <Filter Include="guilib\Rendering\DX">
      <UniqueIdentifier>{9fe81a88-9346-477b-8ecc-f4eee05d7d13}</UniqueIdentifier>
    </Filter>
    <Filter Include="guilib\Rendering\GL">
      <UniqueIdentifier>{9592a005-d33b-48d1-8462-d95c42c383c2}</UniqueIdentifier>
    </Filter>
  </ItemGroup>
  <ItemGroup>
    <ClCompile Include="..\..\xbmc\win32\pch.cpp">
      <Filter>win32</Filter>
    </ClCompile>
    <ClCompile Include="..\..\xbmc\win32\strverscmp.cpp">
      <Filter>win32</Filter>
    </ClCompile>
    <ClCompile Include="..\..\xbmc\win32\Win32DelayedDllLoad.cpp">
      <Filter>win32</Filter>
    </ClCompile>
    <ClCompile Include="..\..\xbmc\win32\WIN32Util.cpp">
      <Filter>win32</Filter>
    </ClCompile>
    <ClCompile Include="..\..\xbmc\win32\WINDirectSound.cpp">
      <Filter>win32</Filter>
    </ClCompile>
    <ClCompile Include="..\..\xbmc\win32\WindowHelper.cpp">
      <Filter>win32</Filter>
    </ClCompile>
    <ClCompile Include="..\..\xbmc\win32\WINFileSMB.cpp">
      <Filter>win32</Filter>
    </ClCompile>
    <ClCompile Include="..\..\xbmc\win32\WINSMBDirectory.cpp">
      <Filter>win32</Filter>
    </ClCompile>
    <ClCompile Include="..\..\xbmc\win32\XBMC_PC.cpp">
      <Filter>win32</Filter>
    </ClCompile>
    <ClCompile Include="..\..\xbmc\win32\XCriticalSection.cpp">
      <Filter>win32</Filter>
    </ClCompile>
    <ClCompile Include="..\..\xbmc\cores\DummyVideoPlayer.cpp">
      <Filter>cores</Filter>
    </ClCompile>
    <ClCompile Include="..\..\xbmc\cores\dvdplayer\DVDAudio.cpp">
      <Filter>cores\dvdplayer</Filter>
    </ClCompile>
    <ClCompile Include="..\..\xbmc\cores\dvdplayer\DVDClock.cpp">
      <Filter>cores\dvdplayer</Filter>
    </ClCompile>
    <ClCompile Include="..\..\xbmc\cores\dvdplayer\DVDDemuxSPU.cpp">
      <Filter>cores\dvdplayer</Filter>
    </ClCompile>
    <ClCompile Include="..\..\xbmc\cores\dvdplayer\DVDDemuxers\DVDDemuxVobsub.cpp">
      <Filter>cores\dvdplayer</Filter>
    </ClCompile>
    <ClCompile Include="..\..\xbmc\cores\dvdplayer\DVDFileInfo.cpp">
      <Filter>cores\dvdplayer</Filter>
    </ClCompile>
    <ClCompile Include="..\..\xbmc\cores\dvdplayer\DVDInputStreams\DVDInputStreamTV.cpp">
      <Filter>cores\dvdplayer</Filter>
    </ClCompile>
    <ClCompile Include="..\..\xbmc\cores\dvdplayer\DVDMessage.cpp">
      <Filter>cores\dvdplayer</Filter>
    </ClCompile>
    <ClCompile Include="..\..\xbmc\cores\dvdplayer\DVDMessageQueue.cpp">
      <Filter>cores\dvdplayer</Filter>
    </ClCompile>
    <ClCompile Include="..\..\xbmc\cores\dvdplayer\DVDMessageTracker.cpp">
      <Filter>cores\dvdplayer</Filter>
    </ClCompile>
    <ClCompile Include="..\..\xbmc\cores\dvdplayer\DVDOverlayContainer.cpp">
      <Filter>cores\dvdplayer</Filter>
    </ClCompile>
    <ClCompile Include="..\..\xbmc\cores\dvdplayer\DVDOverlayRenderer.cpp">
      <Filter>cores\dvdplayer</Filter>
    </ClCompile>
    <ClCompile Include="..\..\xbmc\cores\dvdplayer\DVDPerformanceCounter.cpp">
      <Filter>cores\dvdplayer</Filter>
    </ClCompile>
    <ClCompile Include="..\..\xbmc\cores\dvdplayer\DVDPlayer.cpp">
      <Filter>cores\dvdplayer</Filter>
    </ClCompile>
    <ClCompile Include="..\..\xbmc\cores\dvdplayer\DVDPlayerAudio.cpp">
      <Filter>cores\dvdplayer</Filter>
    </ClCompile>
    <ClCompile Include="..\..\xbmc\cores\dvdplayer\DVDPlayerAudioResampler.cpp">
      <Filter>cores\dvdplayer</Filter>
    </ClCompile>
    <ClCompile Include="..\..\xbmc\cores\dvdplayer\DVDPlayerSubtitle.cpp">
      <Filter>cores\dvdplayer</Filter>
    </ClCompile>
    <ClCompile Include="..\..\xbmc\cores\dvdplayer\DVDPlayerTeletext.cpp">
      <Filter>cores\dvdplayer</Filter>
    </ClCompile>
    <ClCompile Include="..\..\xbmc\cores\dvdplayer\DVDPlayerVideo.cpp">
      <Filter>cores\dvdplayer</Filter>
    </ClCompile>
    <ClCompile Include="..\..\xbmc\cores\dvdplayer\DVDStreamInfo.cpp">
      <Filter>cores\dvdplayer</Filter>
    </ClCompile>
    <ClCompile Include="..\..\xbmc\cores\dvdplayer\DVDTSCorrection.cpp">
      <Filter>cores\dvdplayer</Filter>
    </ClCompile>
    <ClCompile Include="..\..\xbmc\cores\dvdplayer\Edl.cpp">
      <Filter>cores\dvdplayer</Filter>
    </ClCompile>
    <ClCompile Include="..\..\xbmc\cores\dvdplayer\DVDCodecs\DVDCodecUtils.cpp">
      <Filter>cores\dvdplayer\DVDCodecs</Filter>
    </ClCompile>
    <ClCompile Include="..\..\xbmc\cores\dvdplayer\DVDCodecs\DVDFactoryCodec.cpp">
      <Filter>cores\dvdplayer\DVDCodecs</Filter>
    </ClCompile>
    <ClCompile Include="..\..\xbmc\cores\dvdplayer\DVDCodecs\Audio\DVDAudioCodecFFmpeg.cpp">
      <Filter>cores\dvdplayer\DVDCodecs\Audio</Filter>
    </ClCompile>
    <ClCompile Include="..\..\xbmc\cores\dvdplayer\DVDCodecs\Audio\DVDAudioCodecLibMad.cpp">
      <Filter>cores\dvdplayer\DVDCodecs\Audio</Filter>
    </ClCompile>
    <ClCompile Include="..\..\xbmc\cores\dvdplayer\DVDCodecs\Audio\DVDAudioCodecLPcm.cpp">
      <Filter>cores\dvdplayer\DVDCodecs\Audio</Filter>
    </ClCompile>
    <ClCompile Include="..\..\xbmc\cores\dvdplayer\DVDCodecs\Audio\DVDAudioCodecPassthroughFFmpeg.cpp">
      <Filter>cores\dvdplayer\DVDCodecs\Audio</Filter>
    </ClCompile>
    <ClCompile Include="..\..\xbmc\cores\dvdplayer\DVDCodecs\Audio\DVDAudioCodecPcm.cpp">
      <Filter>cores\dvdplayer\DVDCodecs\Audio</Filter>
    </ClCompile>
    <ClCompile Include="..\..\xbmc\cores\dvdplayer\DVDCodecs\Audio\Encoders\DVDAudioEncoderFFmpeg.cpp">
      <Filter>cores\dvdplayer\DVDCodecs\Audio\Encoders</Filter>
    </ClCompile>
    <ClCompile Include="..\..\xbmc\cores\dvdplayer\DVDCodecs\Video\DVDVideoCodecCrystalHD.cpp">
      <Filter>cores\dvdplayer\DVDCodecs\Video</Filter>
    </ClCompile>
    <ClCompile Include="..\..\xbmc\cores\dvdplayer\DVDCodecs\Video\DVDVideoCodecFFmpeg.cpp">
      <Filter>cores\dvdplayer\DVDCodecs\Video</Filter>
    </ClCompile>
    <ClCompile Include="..\..\xbmc\cores\dvdplayer\DVDCodecs\Video\DVDVideoCodecLibMpeg2.cpp">
      <Filter>cores\dvdplayer\DVDCodecs\Video</Filter>
    </ClCompile>
    <ClCompile Include="..\..\xbmc\cores\dvdplayer\DVDCodecs\Video\DVDVideoPPFFmpeg.cpp">
      <Filter>cores\dvdplayer\DVDCodecs\Video</Filter>
    </ClCompile>
    <ClCompile Include="..\..\xbmc\cores\dvdplayer\DVDCodecs\Video\DXVA.cpp">
      <Filter>cores\dvdplayer\DVDCodecs\Video</Filter>
    </ClCompile>
    <ClCompile Include="..\..\xbmc\cores\dvdplayer\DVDCodecs\Overlay\DVDOverlayCodecCC.cpp">
      <Filter>cores\dvdplayer\DVDCodecs\Overlay</Filter>
    </ClCompile>
    <ClCompile Include="..\..\xbmc\cores\dvdplayer\DVDCodecs\Overlay\DVDOverlayCodecFFmpeg.cpp">
      <Filter>cores\dvdplayer\DVDCodecs\Overlay</Filter>
    </ClCompile>
    <ClCompile Include="..\..\xbmc\cores\dvdplayer\DVDCodecs\Overlay\DVDOverlayCodecSSA.cpp">
      <Filter>cores\dvdplayer\DVDCodecs\Overlay</Filter>
    </ClCompile>
    <ClCompile Include="..\..\xbmc\cores\dvdplayer\DVDCodecs\Overlay\DVDOverlayCodecText.cpp">
      <Filter>cores\dvdplayer\DVDCodecs\Overlay</Filter>
    </ClCompile>
    <ClCompile Include="..\..\xbmc\cores\dvdplayer\DVDCodecs\Overlay\libspucc\cc_decoder.c">
      <Filter>cores\dvdplayer\DVDCodecs\Overlay\libspucc</Filter>
    </ClCompile>
    <ClCompile Include="..\..\xbmc\cores\dvdplayer\DVDDemuxers\DVDDemux.cpp">
      <Filter>cores\dvdplayer\DVDDemuxers</Filter>
    </ClCompile>
    <ClCompile Include="..\..\xbmc\cores\dvdplayer\DVDDemuxers\DVDDemuxFFmpeg.cpp">
      <Filter>cores\dvdplayer\DVDDemuxers</Filter>
    </ClCompile>
    <ClCompile Include="..\..\xbmc\cores\dvdplayer\DVDDemuxers\DVDDemuxHTSP.cpp">
      <Filter>cores\dvdplayer\DVDDemuxers</Filter>
    </ClCompile>
    <ClCompile Include="..\..\xbmc\cores\dvdplayer\DVDDemuxers\DVDDemuxShoutcast.cpp">
      <Filter>cores\dvdplayer\DVDDemuxers</Filter>
    </ClCompile>
    <ClCompile Include="..\..\xbmc\cores\dvdplayer\DVDDemuxers\DVDDemuxUtils.cpp">
      <Filter>cores\dvdplayer\DVDDemuxers</Filter>
    </ClCompile>
    <ClCompile Include="..\..\xbmc\cores\dvdplayer\DVDDemuxers\DVDFactoryDemuxer.cpp">
      <Filter>cores\dvdplayer\DVDDemuxers</Filter>
    </ClCompile>
    <ClCompile Include="..\..\xbmc\cores\dvdplayer\DVDInputStreams\DVDFactoryInputStream.cpp">
      <Filter>cores\dvdplayer\DVDInputStreams</Filter>
    </ClCompile>
    <ClCompile Include="..\..\xbmc\cores\dvdplayer\DVDInputStreams\DVDInputStream.cpp">
      <Filter>cores\dvdplayer\DVDInputStreams</Filter>
    </ClCompile>
    <ClCompile Include="..\..\xbmc\cores\dvdplayer\DVDInputStreams\DVDInputStreamFFmpeg.cpp">
      <Filter>cores\dvdplayer\DVDInputStreams</Filter>
    </ClCompile>
    <ClCompile Include="..\..\xbmc\cores\dvdplayer\DVDInputStreams\DVDInputStreamFile.cpp">
      <Filter>cores\dvdplayer\DVDInputStreams</Filter>
    </ClCompile>
    <ClCompile Include="..\..\xbmc\cores\dvdplayer\DVDInputStreams\DVDInputStreamHTSP.cpp">
      <Filter>cores\dvdplayer\DVDInputStreams</Filter>
    </ClCompile>
    <ClCompile Include="..\..\xbmc\cores\dvdplayer\DVDInputStreams\DVDInputStreamHttp.cpp">
      <Filter>cores\dvdplayer\DVDInputStreams</Filter>
    </ClCompile>
    <ClCompile Include="..\..\xbmc\cores\dvdplayer\DVDInputStreams\DVDInputStreamMemory.cpp">
      <Filter>cores\dvdplayer\DVDInputStreams</Filter>
    </ClCompile>
    <ClCompile Include="..\..\xbmc\cores\dvdplayer\DVDInputStreams\DVDInputStreamNavigator.cpp">
      <Filter>cores\dvdplayer\DVDInputStreams</Filter>
    </ClCompile>
    <ClCompile Include="..\..\xbmc\cores\dvdplayer\DVDInputStreams\DVDInputStreamRTMP.cpp">
      <Filter>cores\dvdplayer\DVDInputStreams</Filter>
    </ClCompile>
    <ClCompile Include="..\..\xbmc\cores\dvdplayer\DVDInputStreams\DVDStateSerializer.cpp">
      <Filter>cores\dvdplayer\DVDInputStreams</Filter>
    </ClCompile>
    <ClCompile Include="..\..\xbmc\cores\dvdplayer\DVDSubtitles\DVDFactorySubtitle.cpp">
      <Filter>cores\dvdplayer\DVDSubtitles</Filter>
    </ClCompile>
    <ClCompile Include="..\..\xbmc\cores\dvdplayer\DVDSubtitles\DVDSubtitleLineCollection.cpp">
      <Filter>cores\dvdplayer\DVDSubtitles</Filter>
    </ClCompile>
    <ClCompile Include="..\..\xbmc\cores\dvdplayer\DVDSubtitles\DVDSubtitleParserMicroDVD.cpp">
      <Filter>cores\dvdplayer\DVDSubtitles</Filter>
    </ClCompile>
    <ClCompile Include="..\..\xbmc\cores\dvdplayer\DVDSubtitles\DVDSubtitleParserMPL2.cpp">
      <Filter>cores\dvdplayer\DVDSubtitles</Filter>
    </ClCompile>
    <ClCompile Include="..\..\xbmc\cores\dvdplayer\DVDSubtitles\DVDSubtitleParserSami.cpp">
      <Filter>cores\dvdplayer\DVDSubtitles</Filter>
    </ClCompile>
    <ClCompile Include="..\..\xbmc\cores\dvdplayer\DVDSubtitles\DVDSubtitleParserSSA.cpp">
      <Filter>cores\dvdplayer\DVDSubtitles</Filter>
    </ClCompile>
    <ClCompile Include="..\..\xbmc\cores\dvdplayer\DVDSubtitles\DVDSubtitleParserSubrip.cpp">
      <Filter>cores\dvdplayer\DVDSubtitles</Filter>
    </ClCompile>
    <ClCompile Include="..\..\xbmc\cores\dvdplayer\DVDSubtitles\DVDSubtitleParserVplayer.cpp">
      <Filter>cores\dvdplayer\DVDSubtitles</Filter>
    </ClCompile>
    <ClCompile Include="..\..\xbmc\cores\dvdplayer\DVDSubtitles\DVDSubtitlesLibass.cpp">
      <Filter>cores\dvdplayer\DVDSubtitles</Filter>
    </ClCompile>
    <ClCompile Include="..\..\xbmc\cores\dvdplayer\DVDSubtitles\DVDSubtitleStream.cpp">
      <Filter>cores\dvdplayer\DVDSubtitles</Filter>
    </ClCompile>
    <ClCompile Include="..\..\xbmc\cores\paplayer\ADPCMCodec.cpp">
      <Filter>cores\paplayer</Filter>
    </ClCompile>
    <ClCompile Include="..\..\xbmc\cores\paplayer\AIFFcodec.cpp">
      <Filter>cores\paplayer</Filter>
    </ClCompile>
    <ClCompile Include="..\..\xbmc\cores\paplayer\ASAPCodec.cpp">
      <Filter>cores\paplayer</Filter>
    </ClCompile>
    <ClCompile Include="..\..\xbmc\cores\paplayer\AudioDecoder.cpp">
      <Filter>cores\paplayer</Filter>
    </ClCompile>
    <ClCompile Include="..\..\xbmc\cores\paplayer\CDDAcodec.cpp">
      <Filter>cores\paplayer</Filter>
    </ClCompile>
    <ClCompile Include="..\..\xbmc\cores\paplayer\CodecFactory.cpp">
      <Filter>cores\paplayer</Filter>
    </ClCompile>
    <ClCompile Include="..\..\xbmc\cores\paplayer\DVDPlayerCodec.cpp">
      <Filter>cores\paplayer</Filter>
    </ClCompile>
    <ClCompile Include="..\..\xbmc\cores\paplayer\FLACcodec.cpp">
      <Filter>cores\paplayer</Filter>
    </ClCompile>
    <ClCompile Include="..\..\xbmc\cores\paplayer\ModplugCodec.cpp">
      <Filter>cores\paplayer</Filter>
    </ClCompile>
    <ClCompile Include="..\..\xbmc\cores\paplayer\MP3codec.cpp">
      <Filter>cores\paplayer</Filter>
    </ClCompile>
    <ClCompile Include="..\..\xbmc\cores\paplayer\NSFCodec.cpp">
      <Filter>cores\paplayer</Filter>
    </ClCompile>
    <ClCompile Include="..\..\xbmc\cores\paplayer\OggCallback.cpp">
      <Filter>cores\paplayer</Filter>
    </ClCompile>
    <ClCompile Include="..\..\xbmc\cores\paplayer\OGGcodec.cpp">
      <Filter>cores\paplayer</Filter>
    </ClCompile>
    <ClCompile Include="..\..\xbmc\cores\paplayer\PAPlayer.cpp">
      <Filter>cores\paplayer</Filter>
    </ClCompile>
    <ClCompile Include="..\..\xbmc\cores\paplayer\ReplayGain.cpp">
      <Filter>cores\paplayer</Filter>
    </ClCompile>
    <ClCompile Include="..\..\xbmc\cores\paplayer\SIDCodec.cpp">
      <Filter>cores\paplayer</Filter>
    </ClCompile>
    <ClCompile Include="..\..\xbmc\cores\paplayer\SPCCodec.cpp">
      <Filter>cores\paplayer</Filter>
    </ClCompile>
    <ClCompile Include="..\..\xbmc\cores\paplayer\TimidityCodec.cpp">
      <Filter>cores\paplayer</Filter>
    </ClCompile>
    <ClCompile Include="..\..\xbmc\cores\paplayer\VGMCodec.cpp">
      <Filter>cores\paplayer</Filter>
    </ClCompile>
    <ClCompile Include="..\..\xbmc\cores\paplayer\WAVcodec.cpp">
      <Filter>cores\paplayer</Filter>
    </ClCompile>
    <ClCompile Include="..\..\xbmc\cores\paplayer\WAVPackcodec.cpp">
      <Filter>cores\paplayer</Filter>
    </ClCompile>
    <ClCompile Include="..\..\xbmc\cores\paplayer\YMCodec.cpp">
      <Filter>cores\paplayer</Filter>
    </ClCompile>
    <ClCompile Include="..\..\xbmc\cores\DllLoader\coff.cpp">
      <Filter>cores\DllLoader</Filter>
    </ClCompile>
    <ClCompile Include="..\..\xbmc\cores\DllLoader\dll.cpp">
      <Filter>cores\DllLoader</Filter>
    </ClCompile>
    <ClCompile Include="..\..\xbmc\cores\DllLoader\dll_tracker.cpp">
      <Filter>cores\DllLoader</Filter>
    </ClCompile>
    <ClCompile Include="..\..\xbmc\cores\DllLoader\dll_tracker_file.cpp">
      <Filter>cores\DllLoader</Filter>
    </ClCompile>
    <ClCompile Include="..\..\xbmc\cores\DllLoader\dll_tracker_library.cpp">
      <Filter>cores\DllLoader</Filter>
    </ClCompile>
    <ClCompile Include="..\..\xbmc\cores\DllLoader\dll_util.cpp">
      <Filter>cores\DllLoader</Filter>
    </ClCompile>
    <ClCompile Include="..\..\xbmc\cores\DllLoader\DllLoader.cpp">
      <Filter>cores\DllLoader</Filter>
    </ClCompile>
    <ClCompile Include="..\..\xbmc\cores\DllLoader\DllLoaderContainer.cpp">
      <Filter>cores\DllLoader</Filter>
    </ClCompile>
    <ClCompile Include="..\..\xbmc\cores\DllLoader\LibraryLoader.cpp">
      <Filter>cores\DllLoader</Filter>
    </ClCompile>
    <ClCompile Include="..\..\xbmc\cores\DllLoader\Win32DllLoader.cpp">
      <Filter>cores\DllLoader</Filter>
    </ClCompile>
    <ClCompile Include="..\..\xbmc\cores\DllLoader\exports\emu_dummy.cpp">
      <Filter>cores\DllLoader\exports</Filter>
    </ClCompile>
    <ClCompile Include="..\..\xbmc\cores\DllLoader\exports\emu_kernel32.cpp">
      <Filter>cores\DllLoader\exports</Filter>
    </ClCompile>
    <ClCompile Include="..\..\xbmc\cores\DllLoader\exports\emu_msvcrt.cpp">
      <Filter>cores\DllLoader\exports</Filter>
    </ClCompile>
    <ClCompile Include="..\..\xbmc\cores\DllLoader\exports\exports_python_win32.cpp">
      <Filter>cores\DllLoader\exports</Filter>
    </ClCompile>
    <ClCompile Include="..\..\xbmc\cores\DllLoader\exports\win32-dirent.cpp">
      <Filter>cores\DllLoader\exports</Filter>
    </ClCompile>
    <ClCompile Include="..\..\xbmc\cores\DllLoader\exports\emu_socket\inet_aton.c">
      <Filter>cores\DllLoader\exports\emu_socket</Filter>
    </ClCompile>
    <ClCompile Include="..\..\xbmc\cores\DllLoader\exports\emu_socket\inet_ntop.c">
      <Filter>cores\DllLoader\exports\emu_socket</Filter>
    </ClCompile>
    <ClCompile Include="..\..\xbmc\cores\DllLoader\exports\emu_socket\inet_pton.c">
      <Filter>cores\DllLoader\exports\emu_socket</Filter>
    </ClCompile>
    <ClCompile Include="..\..\xbmc\cores\DllLoader\exports\util\EmuFileWrapper.cpp">
      <Filter>cores\DllLoader\exports\util</Filter>
    </ClCompile>
    <ClCompile Include="..\..\xbmc\cores\VideoRenderers\BaseRenderer.cpp">
      <Filter>cores\VideoRenderers</Filter>
    </ClCompile>
    <ClCompile Include="..\..\xbmc\cores\VideoRenderers\LinuxRenderer.cpp">
      <Filter>cores\VideoRenderers</Filter>
    </ClCompile>
    <ClCompile Include="..\..\xbmc\cores\VideoRenderers\LinuxRendererGL.cpp">
      <Filter>cores\VideoRenderers</Filter>
    </ClCompile>
    <ClCompile Include="..\..\xbmc\cores\VideoRenderers\OverlayRenderer.cpp">
      <Filter>cores\VideoRenderers</Filter>
    </ClCompile>
    <ClCompile Include="..\..\xbmc\cores\VideoRenderers\OverlayRendererDX.cpp">
      <Filter>cores\VideoRenderers</Filter>
    </ClCompile>
    <ClCompile Include="..\..\xbmc\cores\VideoRenderers\OverlayRendererGL.cpp">
      <Filter>cores\VideoRenderers</Filter>
    </ClCompile>
    <ClCompile Include="..\..\xbmc\cores\VideoRenderers\OverlayRendererUtil.cpp">
      <Filter>cores\VideoRenderers</Filter>
    </ClCompile>
    <ClCompile Include="..\..\xbmc\cores\VideoRenderers\RenderManager.cpp">
      <Filter>cores\VideoRenderers</Filter>
    </ClCompile>
    <ClCompile Include="..\..\xbmc\cores\VideoRenderers\WinRenderer.cpp">
      <Filter>cores\VideoRenderers</Filter>
    </ClCompile>
    <ClCompile Include="..\..\xbmc\cores\VideoRenderers\VideoShaders\ConvolutionKernels.cpp">
      <Filter>cores\VideoRenderers\Shaders</Filter>
    </ClCompile>
    <ClCompile Include="..\..\xbmc\cores\VideoRenderers\VideoShaders\VideoFilterShader.cpp">
      <Filter>cores\VideoRenderers\Shaders</Filter>
    </ClCompile>
    <ClCompile Include="..\..\xbmc\cores\VideoRenderers\VideoShaders\YUV2RGBShader.cpp">
      <Filter>cores\VideoRenderers\Shaders</Filter>
    </ClCompile>
    <ClCompile Include="..\..\xbmc\cores\AudioRenderers\AudioRendererFactory.cpp">
      <Filter>cores\AudioRenderers</Filter>
    </ClCompile>
    <ClCompile Include="..\..\xbmc\cores\AudioRenderers\NullDirectSound.cpp">
      <Filter>cores\AudioRenderers</Filter>
    </ClCompile>
    <ClCompile Include="..\..\xbmc\utils\PCMRemap.cpp">
      <Filter>cores\AudioRenderers</Filter>
    </ClCompile>
    <ClCompile Include="..\..\xbmc\cores\AudioRenderers\PulseAudioDirectSound.cpp">
      <Filter>cores\AudioRenderers</Filter>
    </ClCompile>
    <ClCompile Include="..\..\xbmc\cores\AudioRenderers\Win32DirectSound.cpp">
      <Filter>cores\AudioRenderers</Filter>
    </ClCompile>
    <ClCompile Include="..\..\xbmc\cores\AudioRenderers\Win32WASAPI.cpp">
      <Filter>cores\AudioRenderers</Filter>
    </ClCompile>
    <ClCompile Include="..\..\xbmc\cores\ExternalPlayer\ExternalPlayer.cpp">
      <Filter>cores\ExternalPlayer</Filter>
    </ClCompile>
    <ClCompile Include="..\..\xbmc\cores\playercorefactory\PlayerCoreFactory.cpp">
      <Filter>cores\PlayerCoreFactory</Filter>
    </ClCompile>
    <ClCompile Include="..\..\xbmc\cores\playercorefactory\PlayerSelectionRule.cpp">
      <Filter>cores\PlayerCoreFactory</Filter>
    </ClCompile>
    <ClCompile Include="..\..\xbmc\FileSystem\AddonsDirectory.cpp">
      <Filter>filesystem</Filter>
    </ClCompile>
    <ClCompile Include="..\..\xbmc\FileSystem\ASAPFileDirectory.cpp">
      <Filter>filesystem</Filter>
    </ClCompile>
    <ClCompile Include="..\..\xbmc\FileSystem\CacheMemBuffer.cpp">
      <Filter>filesystem</Filter>
    </ClCompile>
    <ClCompile Include="..\..\xbmc\FileSystem\CacheStrategy.cpp">
      <Filter>filesystem</Filter>
    </ClCompile>
    <ClCompile Include="..\..\xbmc\FileSystem\CDDADirectory.cpp">
      <Filter>filesystem</Filter>
    </ClCompile>
    <ClCompile Include="..\..\xbmc\FileSystem\DAAPDirectory.cpp">
      <Filter>filesystem</Filter>
    </ClCompile>
    <ClCompile Include="..\..\xbmc\FileSystem\DAVDirectory.cpp">
      <Filter>filesystem</Filter>
    </ClCompile>
    <ClCompile Include="..\..\xbmc\FileSystem\Directory.cpp">
      <Filter>filesystem</Filter>
    </ClCompile>
    <ClCompile Include="..\..\xbmc\FileSystem\DirectoryCache.cpp">
      <Filter>filesystem</Filter>
    </ClCompile>
    <ClCompile Include="..\..\xbmc\FileSystem\DirectoryHistory.cpp">
      <Filter>filesystem</Filter>
    </ClCompile>
    <ClCompile Include="..\..\xbmc\FileSystem\DirectoryTuxBox.cpp">
      <Filter>filesystem</Filter>
    </ClCompile>
    <ClCompile Include="..\..\xbmc\FileSystem\DllLibCurl.cpp">
      <Filter>filesystem</Filter>
    </ClCompile>
    <ClCompile Include="..\..\xbmc\FileSystem\FactoryDirectory.cpp">
      <Filter>filesystem</Filter>
    </ClCompile>
    <ClCompile Include="..\..\xbmc\FileSystem\FactoryFileDirectory.cpp">
      <Filter>filesystem</Filter>
    </ClCompile>
    <ClCompile Include="..\..\xbmc\FileSystem\File.cpp">
      <Filter>filesystem</Filter>
    </ClCompile>
    <ClCompile Include="..\..\xbmc\FileSystem\FileCache.cpp">
      <Filter>filesystem</Filter>
    </ClCompile>
    <ClCompile Include="..\..\xbmc\FileSystem\FileCDDA.cpp">
      <Filter>filesystem</Filter>
    </ClCompile>
    <ClCompile Include="..\..\xbmc\FileSystem\FileCurl.cpp">
      <Filter>filesystem</Filter>
    </ClCompile>
    <ClCompile Include="..\..\xbmc\FileSystem\FileDAAP.cpp">
      <Filter>filesystem</Filter>
    </ClCompile>
    <ClCompile Include="..\..\xbmc\FileSystem\FileFactory.cpp">
      <Filter>filesystem</Filter>
    </ClCompile>
    <ClCompile Include="..\..\xbmc\FileSystem\FileFileReader.cpp">
      <Filter>filesystem</Filter>
    </ClCompile>
    <ClCompile Include="..\..\xbmc\FileSystem\FileHD.cpp">
      <Filter>filesystem</Filter>
    </ClCompile>
    <ClCompile Include="..\..\xbmc\FileSystem\FileISO.cpp">
      <Filter>filesystem</Filter>
    </ClCompile>
    <ClCompile Include="..\..\xbmc\FileSystem\FileLastFM.cpp">
      <Filter>filesystem</Filter>
    </ClCompile>
    <ClCompile Include="..\..\xbmc\FileSystem\FileMusicDatabase.cpp">
      <Filter>filesystem</Filter>
    </ClCompile>
    <ClCompile Include="..\..\xbmc\FileSystem\FileRar.cpp">
      <Filter>filesystem</Filter>
    </ClCompile>
    <ClCompile Include="..\..\xbmc\FileSystem\FileRTV.cpp">
      <Filter>filesystem</Filter>
    </ClCompile>
    <ClCompile Include="..\..\xbmc\FileSystem\FileSFTP.cpp">
      <Filter>filesystem</Filter>
    </ClCompile>
    <ClCompile Include="..\..\xbmc\FileSystem\FileShoutcast.cpp">
      <Filter>filesystem</Filter>
    </ClCompile>
    <ClCompile Include="..\..\xbmc\FileSystem\FileSpecialProtocol.cpp">
      <Filter>filesystem</Filter>
    </ClCompile>
    <ClCompile Include="..\..\xbmc\FileSystem\FileTuxBox.cpp">
      <Filter>filesystem</Filter>
    </ClCompile>
    <ClCompile Include="..\..\xbmc\FileSystem\FileXBMSP.cpp">
      <Filter>filesystem</Filter>
    </ClCompile>
    <ClCompile Include="..\..\xbmc\FileSystem\FileZip.cpp">
      <Filter>filesystem</Filter>
    </ClCompile>
    <ClCompile Include="..\..\xbmc\FileSystem\FTPDirectory.cpp">
      <Filter>filesystem</Filter>
    </ClCompile>
    <ClCompile Include="..\..\xbmc\FileSystem\FTPParse.cpp">
      <Filter>filesystem</Filter>
    </ClCompile>
    <ClCompile Include="..\..\xbmc\FileSystem\HDDirectory.cpp">
      <Filter>filesystem</Filter>
    </ClCompile>
    <ClCompile Include="..\..\xbmc\FileSystem\HDHomeRun.cpp">
      <Filter>filesystem</Filter>
    </ClCompile>
    <ClCompile Include="..\..\xbmc\FileSystem\HTSPDirectory.cpp">
      <Filter>filesystem</Filter>
    </ClCompile>
    <ClCompile Include="..\..\xbmc\FileSystem\HTSPSession.cpp">
      <Filter>filesystem</Filter>
    </ClCompile>
    <ClCompile Include="..\..\xbmc\FileSystem\HTTPDirectory.cpp">
      <Filter>filesystem</Filter>
    </ClCompile>
    <ClCompile Include="..\..\xbmc\FileSystem\IDirectory.cpp">
      <Filter>filesystem</Filter>
    </ClCompile>
    <ClCompile Include="..\..\xbmc\FileSystem\IFile.cpp">
      <Filter>filesystem</Filter>
    </ClCompile>
    <ClCompile Include="..\..\xbmc\FileSystem\iso9660.cpp">
      <Filter>filesystem</Filter>
    </ClCompile>
    <ClCompile Include="..\..\xbmc\FileSystem\ISO9660Directory.cpp">
      <Filter>filesystem</Filter>
    </ClCompile>
    <ClCompile Include="..\..\xbmc\FileSystem\LastFMDirectory.cpp">
      <Filter>filesystem</Filter>
    </ClCompile>
    <ClCompile Include="..\..\xbmc\FileSystem\MultiPathDirectory.cpp">
      <Filter>filesystem</Filter>
    </ClCompile>
    <ClCompile Include="..\..\xbmc\FileSystem\MultiPathFile.cpp">
      <Filter>filesystem</Filter>
    </ClCompile>
    <ClCompile Include="..\..\xbmc\FileSystem\MusicDatabaseDirectory.cpp">
      <Filter>filesystem</Filter>
    </ClCompile>
    <ClCompile Include="..\..\xbmc\FileSystem\MusicFileDirectory.cpp">
      <Filter>filesystem</Filter>
    </ClCompile>
    <ClCompile Include="..\..\xbmc\FileSystem\MusicSearchDirectory.cpp">
      <Filter>filesystem</Filter>
    </ClCompile>
    <ClCompile Include="..\..\xbmc\FileSystem\MythDirectory.cpp">
      <Filter>filesystem</Filter>
    </ClCompile>
    <ClCompile Include="..\..\xbmc\FileSystem\MythFile.cpp">
      <Filter>filesystem</Filter>
    </ClCompile>
    <ClCompile Include="..\..\xbmc\FileSystem\MythSession.cpp">
      <Filter>filesystem</Filter>
    </ClCompile>
    <ClCompile Include="..\..\xbmc\FileSystem\NptXbmcFile.cpp">
      <Filter>filesystem</Filter>
    </ClCompile>
    <ClCompile Include="..\..\xbmc\FileSystem\NSFFileDirectory.cpp">
      <Filter>filesystem</Filter>
    </ClCompile>
    <ClCompile Include="..\..\xbmc\FileSystem\OGGFileDirectory.cpp">
      <Filter>filesystem</Filter>
    </ClCompile>
    <ClCompile Include="..\..\xbmc\FileSystem\PlaylistDirectory.cpp">
      <Filter>filesystem</Filter>
    </ClCompile>
    <ClCompile Include="..\..\xbmc\FileSystem\PlaylistFileDirectory.cpp">
      <Filter>filesystem</Filter>
    </ClCompile>
    <ClCompile Include="..\..\xbmc\FileSystem\PluginDirectory.cpp">
      <Filter>filesystem</Filter>
    </ClCompile>
    <ClCompile Include="..\..\xbmc\FileSystem\RarDirectory.cpp">
      <Filter>filesystem</Filter>
    </ClCompile>
    <ClCompile Include="..\..\xbmc\FileSystem\RarManager.cpp">
      <Filter>filesystem</Filter>
    </ClCompile>
    <ClCompile Include="..\..\xbmc\FileSystem\RSSDirectory.cpp">
      <Filter>filesystem</Filter>
    </ClCompile>
    <ClCompile Include="..\..\xbmc\FileSystem\RTVDirectory.cpp">
      <Filter>filesystem</Filter>
    </ClCompile>
    <ClCompile Include="..\..\xbmc\FileSystem\SAPDirectory.cpp">
      <Filter>filesystem</Filter>
    </ClCompile>
    <ClCompile Include="..\..\xbmc\FileSystem\SAPFile.cpp">
      <Filter>filesystem</Filter>
    </ClCompile>
    <ClCompile Include="..\..\xbmc\FileSystem\SFTPDirectory.cpp">
      <Filter>filesystem</Filter>
    </ClCompile>
    <ClCompile Include="..\..\xbmc\FileSystem\SIDFileDirectory.cpp">
      <Filter>filesystem</Filter>
    </ClCompile>
    <ClCompile Include="..\..\xbmc\FileSystem\SmartPlaylistDirectory.cpp">
      <Filter>filesystem</Filter>
    </ClCompile>
    <ClCompile Include="..\..\xbmc\FileSystem\SpecialProtocol.cpp">
      <Filter>filesystem</Filter>
    </ClCompile>
    <ClCompile Include="..\..\xbmc\FileSystem\SpecialProtocolDirectory.cpp">
      <Filter>filesystem</Filter>
    </ClCompile>
    <ClCompile Include="..\..\xbmc\FileSystem\StackDirectory.cpp">
      <Filter>filesystem</Filter>
    </ClCompile>
    <ClCompile Include="..\..\xbmc\FileSystem\UPnPDirectory.cpp">
      <Filter>filesystem</Filter>
    </ClCompile>
    <ClCompile Include="..\..\xbmc\FileSystem\VideoDatabaseDirectory.cpp">
      <Filter>filesystem</Filter>
    </ClCompile>
    <ClCompile Include="..\..\xbmc\FileSystem\VirtualDirectory.cpp">
      <Filter>filesystem</Filter>
    </ClCompile>
    <ClCompile Include="..\..\xbmc\FileSystem\VirtualPathDirectory.cpp">
      <Filter>filesystem</Filter>
    </ClCompile>
    <ClCompile Include="..\..\xbmc\FileSystem\VTPDirectory.cpp">
      <Filter>filesystem</Filter>
    </ClCompile>
    <ClCompile Include="..\..\xbmc\FileSystem\VTPFile.cpp">
      <Filter>filesystem</Filter>
    </ClCompile>
    <ClCompile Include="..\..\xbmc\FileSystem\VTPSession.cpp">
      <Filter>filesystem</Filter>
    </ClCompile>
    <ClCompile Include="..\..\xbmc\FileSystem\XBMSDirectory.cpp">
      <Filter>filesystem</Filter>
    </ClCompile>
    <ClCompile Include="..\..\xbmc\FileSystem\ZipDirectory.cpp">
      <Filter>filesystem</Filter>
    </ClCompile>
    <ClCompile Include="..\..\xbmc\FileSystem\ZipManager.cpp">
      <Filter>filesystem</Filter>
    </ClCompile>
    <ClCompile Include="..\..\xbmc\FileSystem\MusicDatabaseDirectory\DirectoryNode.cpp">
      <Filter>filesystem\MusicDatabaseDirectory</Filter>
    </ClCompile>
    <ClCompile Include="..\..\xbmc\FileSystem\MusicDatabaseDirectory\DirectoryNodeAlbum.cpp">
      <Filter>filesystem\MusicDatabaseDirectory</Filter>
    </ClCompile>
    <ClCompile Include="..\..\xbmc\FileSystem\MusicDatabaseDirectory\DirectoryNodeAlbumCompilations.cpp">
      <Filter>filesystem\MusicDatabaseDirectory</Filter>
    </ClCompile>
    <ClCompile Include="..\..\xbmc\FileSystem\MusicDatabaseDirectory\DirectoryNodeAlbumCompilationsSongs.cpp">
      <Filter>filesystem\MusicDatabaseDirectory</Filter>
    </ClCompile>
    <ClCompile Include="..\..\xbmc\FileSystem\MusicDatabaseDirectory\DirectoryNodeAlbumRecentlyAdded.cpp">
      <Filter>filesystem\MusicDatabaseDirectory</Filter>
    </ClCompile>
    <ClCompile Include="..\..\xbmc\FileSystem\MusicDatabaseDirectory\DirectoryNodeAlbumRecentlyAddedSong.cpp">
      <Filter>filesystem\MusicDatabaseDirectory</Filter>
    </ClCompile>
    <ClCompile Include="..\..\xbmc\FileSystem\MusicDatabaseDirectory\DirectoryNodeAlbumRecentlyPlayed.cpp">
      <Filter>filesystem\MusicDatabaseDirectory</Filter>
    </ClCompile>
    <ClCompile Include="..\..\xbmc\FileSystem\MusicDatabaseDirectory\DirectoryNodeAlbumRecentlyPlayedSong.cpp">
      <Filter>filesystem\MusicDatabaseDirectory</Filter>
    </ClCompile>
    <ClCompile Include="..\..\xbmc\FileSystem\MusicDatabaseDirectory\DirectoryNodeAlbumTop100.cpp">
      <Filter>filesystem\MusicDatabaseDirectory</Filter>
    </ClCompile>
    <ClCompile Include="..\..\xbmc\FileSystem\MusicDatabaseDirectory\DirectoryNodeAlbumTop100Song.cpp">
      <Filter>filesystem\MusicDatabaseDirectory</Filter>
    </ClCompile>
    <ClCompile Include="..\..\xbmc\FileSystem\MusicDatabaseDirectory\DirectoryNodeArtist.cpp">
      <Filter>filesystem\MusicDatabaseDirectory</Filter>
    </ClCompile>
    <ClCompile Include="..\..\xbmc\FileSystem\MusicDatabaseDirectory\DirectoryNodeGenre.cpp">
      <Filter>filesystem\MusicDatabaseDirectory</Filter>
    </ClCompile>
    <ClCompile Include="..\..\xbmc\FileSystem\MusicDatabaseDirectory\DirectoryNodeOverview.cpp">
      <Filter>filesystem\MusicDatabaseDirectory</Filter>
    </ClCompile>
    <ClCompile Include="..\..\xbmc\FileSystem\MusicDatabaseDirectory\DirectoryNodeRoot.cpp">
      <Filter>filesystem\MusicDatabaseDirectory</Filter>
    </ClCompile>
    <ClCompile Include="..\..\xbmc\FileSystem\MusicDatabaseDirectory\DirectoryNodeSingles.cpp">
      <Filter>filesystem\MusicDatabaseDirectory</Filter>
    </ClCompile>
    <ClCompile Include="..\..\xbmc\FileSystem\MusicDatabaseDirectory\DirectoryNodeSong.cpp">
      <Filter>filesystem\MusicDatabaseDirectory</Filter>
    </ClCompile>
    <ClCompile Include="..\..\xbmc\FileSystem\MusicDatabaseDirectory\DirectoryNodeSongTop100.cpp">
      <Filter>filesystem\MusicDatabaseDirectory</Filter>
    </ClCompile>
    <ClCompile Include="..\..\xbmc\FileSystem\MusicDatabaseDirectory\DirectoryNodeTop100.cpp">
      <Filter>filesystem\MusicDatabaseDirectory</Filter>
    </ClCompile>
    <ClCompile Include="..\..\xbmc\FileSystem\MusicDatabaseDirectory\DirectoryNodeYear.cpp">
      <Filter>filesystem\MusicDatabaseDirectory</Filter>
    </ClCompile>
    <ClCompile Include="..\..\xbmc\FileSystem\MusicDatabaseDirectory\DirectoryNodeYearAlbum.cpp">
      <Filter>filesystem\MusicDatabaseDirectory</Filter>
    </ClCompile>
    <ClCompile Include="..\..\xbmc\FileSystem\MusicDatabaseDirectory\DirectoryNodeYearSong.cpp">
      <Filter>filesystem\MusicDatabaseDirectory</Filter>
    </ClCompile>
    <ClCompile Include="..\..\xbmc\FileSystem\MusicDatabaseDirectory\QueryParams.cpp">
      <Filter>filesystem\MusicDatabaseDirectory</Filter>
    </ClCompile>
    <ClCompile Include="..\..\xbmc\FileSystem\VideoDatabaseDirectory\DirectoryNode.cpp">
      <Filter>filesystem\VideoDatabaseDirectory</Filter>
    </ClCompile>
    <ClCompile Include="..\..\xbmc\FileSystem\VideoDatabaseDirectory\DirectoryNodeActor.cpp">
      <Filter>filesystem\VideoDatabaseDirectory</Filter>
    </ClCompile>
    <ClCompile Include="..\..\xbmc\FileSystem\VideoDatabaseDirectory\DirectoryNodeDirector.cpp">
      <Filter>filesystem\VideoDatabaseDirectory</Filter>
    </ClCompile>
    <ClCompile Include="..\..\xbmc\FileSystem\VideoDatabaseDirectory\DirectoryNodeEpisodes.cpp">
      <Filter>filesystem\VideoDatabaseDirectory</Filter>
    </ClCompile>
    <ClCompile Include="..\..\xbmc\FileSystem\VideoDatabaseDirectory\DirectoryNodeGenre.cpp">
      <Filter>filesystem\VideoDatabaseDirectory</Filter>
    </ClCompile>
    <ClCompile Include="..\..\xbmc\FileSystem\VideoDatabaseDirectory\DirectoryNodeMoviesOverview.cpp">
      <Filter>filesystem\VideoDatabaseDirectory</Filter>
    </ClCompile>
    <ClCompile Include="..\..\xbmc\FileSystem\VideoDatabaseDirectory\DirectoryNodeMusicVideoAlbum.cpp">
      <Filter>filesystem\VideoDatabaseDirectory</Filter>
    </ClCompile>
    <ClCompile Include="..\..\xbmc\FileSystem\VideoDatabaseDirectory\DirectoryNodeMusicVideosOverview.cpp">
      <Filter>filesystem\VideoDatabaseDirectory</Filter>
    </ClCompile>
    <ClCompile Include="..\..\xbmc\FileSystem\VideoDatabaseDirectory\DirectoryNodeOverview.cpp">
      <Filter>filesystem\VideoDatabaseDirectory</Filter>
    </ClCompile>
    <ClCompile Include="..\..\xbmc\FileSystem\VideoDatabaseDirectory\DirectoryNodeRecentlyAddedEpisodes.cpp">
      <Filter>filesystem\VideoDatabaseDirectory</Filter>
    </ClCompile>
    <ClCompile Include="..\..\xbmc\FileSystem\VideoDatabaseDirectory\DirectoryNodeRecentlyAddedMovies.cpp">
      <Filter>filesystem\VideoDatabaseDirectory</Filter>
    </ClCompile>
    <ClCompile Include="..\..\xbmc\FileSystem\VideoDatabaseDirectory\DirectoryNodeRecentlyAddedMusicVideos.cpp">
      <Filter>filesystem\VideoDatabaseDirectory</Filter>
    </ClCompile>
    <ClCompile Include="..\..\xbmc\FileSystem\VideoDatabaseDirectory\DirectoryNodeRoot.cpp">
      <Filter>filesystem\VideoDatabaseDirectory</Filter>
    </ClCompile>
    <ClCompile Include="..\..\xbmc\FileSystem\VideoDatabaseDirectory\DirectoryNodeSeasons.cpp">
      <Filter>filesystem\VideoDatabaseDirectory</Filter>
    </ClCompile>
    <ClCompile Include="..\..\xbmc\FileSystem\VideoDatabaseDirectory\DirectoryNodeSets.cpp">
      <Filter>filesystem\VideoDatabaseDirectory</Filter>
    </ClCompile>
    <ClCompile Include="..\..\xbmc\FileSystem\VideoDatabaseDirectory\DirectoryNodeStudio.cpp">
      <Filter>filesystem\VideoDatabaseDirectory</Filter>
    </ClCompile>
    <ClCompile Include="..\..\xbmc\FileSystem\VideoDatabaseDirectory\DirectoryNodeTitleMovies.cpp">
      <Filter>filesystem\VideoDatabaseDirectory</Filter>
    </ClCompile>
    <ClCompile Include="..\..\xbmc\FileSystem\VideoDatabaseDirectory\DirectoryNodeTitleMusicVideos.cpp">
      <Filter>filesystem\VideoDatabaseDirectory</Filter>
    </ClCompile>
    <ClCompile Include="..\..\xbmc\FileSystem\VideoDatabaseDirectory\DirectoryNodeTitleTvShows.cpp">
      <Filter>filesystem\VideoDatabaseDirectory</Filter>
    </ClCompile>
    <ClCompile Include="..\..\xbmc\FileSystem\VideoDatabaseDirectory\DirectoryNodeTvShowsOverview.cpp">
      <Filter>filesystem\VideoDatabaseDirectory</Filter>
    </ClCompile>
    <ClCompile Include="..\..\xbmc\FileSystem\VideoDatabaseDirectory\DirectoryNodeYear.cpp">
      <Filter>filesystem\VideoDatabaseDirectory</Filter>
    </ClCompile>
    <ClCompile Include="..\..\xbmc\FileSystem\VideoDatabaseDirectory\QueryParams.cpp">
      <Filter>filesystem\VideoDatabaseDirectory</Filter>
    </ClCompile>
    <ClCompile Include="..\..\xbmc\addons\Addon.cpp">
      <Filter>addons</Filter>
    </ClCompile>
    <ClCompile Include="..\..\xbmc\addons\AddonManager.cpp">
      <Filter>addons</Filter>
    </ClCompile>
    <ClCompile Include="..\..\xbmc\addons\AddonStatusHandler.cpp">
      <Filter>addons</Filter>
    </ClCompile>
    <ClCompile Include="..\..\xbmc\addons\Scraper.cpp">
      <Filter>addons</Filter>
    </ClCompile>
    <ClCompile Include="..\..\xbmc\addons\ScreenSaver.cpp">
      <Filter>addons</Filter>
    </ClCompile>
    <ClCompile Include="..\..\xbmc\addons\Visualisation.cpp">
      <Filter>addons</Filter>
    </ClCompile>
    <ClCompile Include="..\..\xbmc\addons\Repository.cpp">
      <Filter>addons</Filter>
    </ClCompile>
    <ClCompile Include="..\..\xbmc\addons\Skin.cpp">
      <Filter>addons</Filter>
    </ClCompile>
    <ClCompile Include="..\..\xbmc\FileSystem\VideoDatabaseDirectory\DirectoryNodeCountry.cpp">
      <Filter>filesystem\VideoDatabaseDirectory</Filter>
    </ClCompile>
    <ClCompile Include="..\..\xbmc\addons\PluginSource.cpp">
      <Filter>addons</Filter>
    </ClCompile>
    <ClCompile Include="..\..\xbmc\cores\dvdplayer\DVDCodecs\Video\CrystalHD.cpp">
      <Filter>cores\dvdplayer\DVDCodecs\Video</Filter>
    </ClCompile>
    <ClCompile Include="..\..\xbmc\cores\VideoRenderers\VideoShaders\WinVideoFilter.cpp">
      <Filter>cores\VideoRenderers\Shaders</Filter>
    </ClCompile>
    <ClCompile Include="..\..\xbmc\cores\dvdplayer\DVDSubtitles\DVDSubtitleTagMicroDVD.cpp">
      <Filter>cores\dvdplayer\DVDSubtitles</Filter>
    </ClCompile>
    <ClCompile Include="..\..\xbmc\cores\dvdplayer\DVDSubtitles\DVDSubtitleTagSami.cpp">
      <Filter>cores\dvdplayer\DVDSubtitles</Filter>
    </ClCompile>
    <ClCompile Include="..\..\xbmc\cores\dvdplayer\DVDInputStreams\DVDInputStreamBluray.cpp">
      <Filter>cores\dvdplayer\DVDInputStreams</Filter>
    </ClCompile>
    <ClCompile Include="..\..\xbmc\addons\Service.cpp">
      <Filter>addons</Filter>
    </ClCompile>
    <ClCompile Include="..\..\xbmc\MediaSource.cpp" />
    <ClCompile Include="..\..\xbmc\guilib\GUIDialog.cpp">
      <Filter>guilib</Filter>
    </ClCompile>
    <ClCompile Include="..\..\xbmc\MediaSource.cpp" />
    <ClCompile Include="..\..\xbmc\MediaSource.cpp" />
    <ClCompile Include="..\..\xbmc\MediaSource.cpp" />
    <ClCompile Include="..\..\xbmc\music\karaoke\GUIDialogKaraokeSongSelector.cpp">
      <Filter>music\karaoke</Filter>
    </ClCompile>
    <ClCompile Include="..\..\xbmc\music\karaoke\GUIWindowKaraokeLyrics.cpp">
      <Filter>music\karaoke</Filter>
    </ClCompile>
    <ClCompile Include="..\..\xbmc\music\karaoke\karaokelyrics.cpp">
      <Filter>music\karaoke</Filter>
    </ClCompile>
    <ClCompile Include="..\..\xbmc\music\karaoke\karaokelyricscdg.cpp">
      <Filter>music\karaoke</Filter>
    </ClCompile>
    <ClCompile Include="..\..\xbmc\music\karaoke\karaokelyricsfactory.cpp">
      <Filter>music\karaoke</Filter>
    </ClCompile>
    <ClCompile Include="..\..\xbmc\music\karaoke\karaokelyricsmanager.cpp">
      <Filter>music\karaoke</Filter>
    </ClCompile>
    <ClCompile Include="..\..\xbmc\music\karaoke\karaokelyricstext.cpp">
      <Filter>music\karaoke</Filter>
    </ClCompile>
    <ClCompile Include="..\..\xbmc\music\karaoke\karaokelyricstextkar.cpp">
      <Filter>music\karaoke</Filter>
    </ClCompile>
    <ClCompile Include="..\..\xbmc\music\karaoke\karaokelyricstextlrc.cpp">
      <Filter>music\karaoke</Filter>
    </ClCompile>
    <ClCompile Include="..\..\xbmc\music\karaoke\karaokelyricstextustar.cpp">
      <Filter>music\karaoke</Filter>
    </ClCompile>
    <ClCompile Include="..\..\xbmc\music\karaoke\karaokewindowbackground.cpp">
      <Filter>music\karaoke</Filter>
    </ClCompile>
    <ClCompile Include="..\..\xbmc\dbwrappers\Database.cpp">
      <Filter>database</Filter>
    </ClCompile>
    <ClCompile Include="..\..\xbmc\dbwrappers\dataset.cpp">
      <Filter>database</Filter>
    </ClCompile>
    <ClCompile Include="..\..\xbmc\dbwrappers\qry_dat.cpp">
      <Filter>database</Filter>
    </ClCompile>
    <ClCompile Include="..\..\xbmc\music\Album.cpp">
      <Filter>music</Filter>
    </ClCompile>
    <ClCompile Include="..\..\xbmc\music\Artist.cpp">
      <Filter>music</Filter>
    </ClCompile>
    <ClCompile Include="..\..\xbmc\music\GUIViewStateMusic.cpp">
      <Filter>music</Filter>
    </ClCompile>
    <ClCompile Include="..\..\xbmc\music\LastFmManager.cpp">
      <Filter>music</Filter>
    </ClCompile>
    <ClCompile Include="..\..\xbmc\music\MusicInfoLoader.cpp">
      <Filter>music</Filter>
    </ClCompile>
    <ClCompile Include="..\..\xbmc\music\Song.cpp">
      <Filter>music</Filter>
    </ClCompile>
    <ClCompile Include="..\..\xbmc\cdrip\CDDAReader.cpp">
      <Filter>cdrip</Filter>
    </ClCompile>
    <ClCompile Include="..\..\xbmc\cdrip\CDDARipper.cpp">
      <Filter>cdrip</Filter>
    </ClCompile>
    <ClCompile Include="..\..\xbmc\cdrip\Encoder.cpp">
      <Filter>cdrip</Filter>
    </ClCompile>
    <ClCompile Include="..\..\xbmc\cdrip\EncoderFlac.cpp">
      <Filter>cdrip</Filter>
    </ClCompile>
    <ClCompile Include="..\..\xbmc\cdrip\EncoderLame.cpp">
      <Filter>cdrip</Filter>
    </ClCompile>
    <ClCompile Include="..\..\xbmc\cdrip\EncoderVorbis.cpp">
      <Filter>cdrip</Filter>
    </ClCompile>
    <ClCompile Include="..\..\xbmc\cdrip\EncoderWav.cpp">
      <Filter>cdrip</Filter>
    </ClCompile>
    <ClCompile Include="..\..\xbmc\addons\GUIDialogAddonInfo.cpp">
      <Filter>addons</Filter>
    </ClCompile>
    <ClCompile Include="..\..\xbmc\addons\GUIDialogAddonSettings.cpp">
      <Filter>addons</Filter>
    </ClCompile>
    <ClCompile Include="..\..\xbmc\dialogs\GUIDialogBoxBase.cpp">
      <Filter>dialogs</Filter>
    </ClCompile>
    <ClCompile Include="..\..\xbmc\dialogs\GUIDialogBusy.cpp">
      <Filter>dialogs</Filter>
    </ClCompile>
    <ClCompile Include="..\..\xbmc\dialogs\GUIDialogButtonMenu.cpp">
      <Filter>dialogs</Filter>
    </ClCompile>
    <ClCompile Include="..\..\xbmc\dialogs\GUIDialogContextMenu.cpp">
      <Filter>dialogs</Filter>
    </ClCompile>
    <ClCompile Include="..\..\xbmc\dialogs\GUIDialogFavourites.cpp">
      <Filter>dialogs</Filter>
    </ClCompile>
    <ClCompile Include="..\..\xbmc\dialogs\GUIDialogFileBrowser.cpp">
      <Filter>dialogs</Filter>
    </ClCompile>
    <ClCompile Include="..\..\xbmc\dialogs\GUIDialogGamepad.cpp">
      <Filter>dialogs</Filter>
    </ClCompile>
    <ClCompile Include="..\..\xbmc\dialogs\GUIDialogKaiToast.cpp">
      <Filter>dialogs</Filter>
    </ClCompile>
    <ClCompile Include="..\..\xbmc\dialogs\GUIDialogKeyboard.cpp">
      <Filter>dialogs</Filter>
    </ClCompile>
    <ClCompile Include="..\..\xbmc\dialogs\GUIDialogMediaSource.cpp">
      <Filter>dialogs</Filter>
    </ClCompile>
    <ClCompile Include="..\..\xbmc\dialogs\GUIDialogMuteBug.cpp">
      <Filter>dialogs</Filter>
    </ClCompile>
    <ClCompile Include="..\..\xbmc\dialogs\GUIDialogNumeric.cpp">
      <Filter>dialogs</Filter>
    </ClCompile>
    <ClCompile Include="..\..\xbmc\dialogs\GUIDialogOK.cpp">
      <Filter>dialogs</Filter>
    </ClCompile>
    <ClCompile Include="..\..\xbmc\dialogs\GUIDialogPlayerControls.cpp">
      <Filter>dialogs</Filter>
    </ClCompile>
    <ClCompile Include="..\..\xbmc\dialogs\GUIDialogProgress.cpp">
      <Filter>dialogs</Filter>
    </ClCompile>
    <ClCompile Include="..\..\xbmc\dialogs\GUIDialogSeekBar.cpp">
      <Filter>dialogs</Filter>
    </ClCompile>
    <ClCompile Include="..\..\xbmc\dialogs\GUIDialogSelect.cpp">
      <Filter>dialogs</Filter>
    </ClCompile>
    <ClCompile Include="..\..\xbmc\dialogs\GUIDialogSlider.cpp">
      <Filter>dialogs</Filter>
    </ClCompile>
    <ClCompile Include="..\..\xbmc\dialogs\GUIDialogSmartPlaylistEditor.cpp">
      <Filter>dialogs</Filter>
    </ClCompile>
    <ClCompile Include="..\..\xbmc\dialogs\GUIDialogSmartPlaylistRule.cpp">
      <Filter>dialogs</Filter>
    </ClCompile>
    <ClCompile Include="..\..\xbmc\dialogs\GUIDialogSubMenu.cpp">
      <Filter>dialogs</Filter>
    </ClCompile>
    <ClCompile Include="..\..\xbmc\dialogs\GUIDialogTextViewer.cpp">
      <Filter>dialogs</Filter>
    </ClCompile>
    <ClCompile Include="..\..\xbmc\dialogs\GUIDialogVolumeBar.cpp">
      <Filter>dialogs</Filter>
    </ClCompile>
    <ClCompile Include="..\..\xbmc\dialogs\GUIDialogYesNo.cpp">
      <Filter>dialogs</Filter>
    </ClCompile>
    <ClCompile Include="..\..\xbmc\filesystem\ZeroconfDirectory.cpp">
      <Filter>filesystem</Filter>
    </ClCompile>
    <ClCompile Include="..\..\xbmc\Application.cpp" />
    <ClCompile Include="..\..\xbmc\MediaSource.cpp" />
    <ClCompile Include="..\..\xbmc\SystemGlobals.cpp" />
    <ClCompile Include="..\..\xbmc\xbmc.cpp" />
    <ClCompile Include="..\..\xbmc\guilib\AnimatedGif.cpp">
      <Filter>guilib</Filter>
    </ClCompile>
    <ClCompile Include="..\..\xbmc\guilib\AudioContext.cpp">
      <Filter>guilib</Filter>
    </ClCompile>
    <ClCompile Include="..\..\xbmc\guilib\D3DResource.cpp">
      <Filter>guilib</Filter>
    </ClCompile>
    <ClCompile Include="..\..\xbmc\guilib\DDSImage.cpp">
      <Filter>guilib</Filter>
    </ClCompile>
    <ClCompile Include="..\..\xbmc\guilib\DirectXGraphics.cpp">
      <Filter>guilib</Filter>
    </ClCompile>
    <ClCompile Include="..\..\xbmc\guilib\FrameBufferObject.cpp">
      <Filter>guilib</Filter>
    </ClCompile>
    <ClCompile Include="..\..\xbmc\guilib\GUIAudioManager.cpp">
      <Filter>guilib</Filter>
    </ClCompile>
    <ClCompile Include="..\..\xbmc\guilib\GUIBaseContainer.cpp">
      <Filter>guilib</Filter>
    </ClCompile>
    <ClCompile Include="..\..\xbmc\guilib\GUIBorderedImage.cpp">
      <Filter>guilib</Filter>
    </ClCompile>
    <ClCompile Include="..\..\xbmc\guilib\GUIButtonControl.cpp">
      <Filter>guilib</Filter>
    </ClCompile>
    <ClCompile Include="..\..\xbmc\guilib\GUIButtonScroller.cpp">
      <Filter>guilib</Filter>
    </ClCompile>
    <ClCompile Include="..\..\xbmc\guilib\GUICheckMarkControl.cpp">
      <Filter>guilib</Filter>
    </ClCompile>
    <ClCompile Include="..\..\xbmc\guilib\GUIColorManager.cpp">
      <Filter>guilib</Filter>
    </ClCompile>
    <ClCompile Include="..\..\xbmc\guilib\GUIControl.cpp">
      <Filter>guilib</Filter>
    </ClCompile>
    <ClCompile Include="..\..\xbmc\guilib\GUIControlFactory.cpp">
      <Filter>guilib</Filter>
    </ClCompile>
    <ClCompile Include="..\..\xbmc\guilib\GUIControlGroup.cpp">
      <Filter>guilib</Filter>
    </ClCompile>
    <ClCompile Include="..\..\xbmc\guilib\GUIControlGroupList.cpp">
      <Filter>guilib</Filter>
    </ClCompile>
    <ClCompile Include="..\..\xbmc\guilib\GUIControlProfiler.cpp">
      <Filter>guilib</Filter>
    </ClCompile>
    <ClCompile Include="..\..\xbmc\guilib\GUIEditControl.cpp">
      <Filter>guilib</Filter>
    </ClCompile>
    <ClCompile Include="..\..\xbmc\guilib\GUIFadeLabelControl.cpp">
      <Filter>guilib</Filter>
    </ClCompile>
    <ClCompile Include="..\..\xbmc\guilib\GUIFixedListContainer.cpp">
      <Filter>guilib</Filter>
    </ClCompile>
    <ClCompile Include="..\..\xbmc\guilib\GUIFont.cpp">
      <Filter>guilib</Filter>
    </ClCompile>
    <ClCompile Include="..\..\xbmc\guilib\GUIFontManager.cpp">
      <Filter>guilib</Filter>
    </ClCompile>
    <ClCompile Include="..\..\xbmc\guilib\GUIImage.cpp">
      <Filter>guilib</Filter>
    </ClCompile>
    <ClCompile Include="..\..\xbmc\guilib\GUIIncludes.cpp">
      <Filter>guilib</Filter>
    </ClCompile>
    <ClCompile Include="..\..\xbmc\guilib\GUIInfoTypes.cpp">
      <Filter>guilib</Filter>
    </ClCompile>
    <ClCompile Include="..\..\xbmc\guilib\GUILabel.cpp">
      <Filter>guilib</Filter>
    </ClCompile>
    <ClCompile Include="..\..\xbmc\guilib\GUILabelControl.cpp">
      <Filter>guilib</Filter>
    </ClCompile>
    <ClCompile Include="..\..\xbmc\guilib\GUIListContainer.cpp">
      <Filter>guilib</Filter>
    </ClCompile>
    <ClCompile Include="..\..\xbmc\guilib\GUIListGroup.cpp">
      <Filter>guilib</Filter>
    </ClCompile>
    <ClCompile Include="..\..\xbmc\guilib\GUIListItem.cpp">
      <Filter>guilib</Filter>
    </ClCompile>
    <ClCompile Include="..\..\xbmc\guilib\GUIListItemLayout.cpp">
      <Filter>guilib</Filter>
    </ClCompile>
    <ClCompile Include="..\..\xbmc\guilib\GUIListLabel.cpp">
      <Filter>guilib</Filter>
    </ClCompile>
    <ClCompile Include="..\..\xbmc\guilib\GUIMessage.cpp">
      <Filter>guilib</Filter>
    </ClCompile>
    <ClCompile Include="..\..\xbmc\guilib\GUIMoverControl.cpp">
      <Filter>guilib</Filter>
    </ClCompile>
    <ClCompile Include="..\..\xbmc\guilib\GUIMultiImage.cpp">
      <Filter>guilib</Filter>
    </ClCompile>
    <ClCompile Include="..\..\xbmc\guilib\GUIMultiSelectText.cpp">
      <Filter>guilib</Filter>
    </ClCompile>
    <ClCompile Include="..\..\xbmc\guilib\GUIPanelContainer.cpp">
      <Filter>guilib</Filter>
    </ClCompile>
    <ClCompile Include="..\..\xbmc\guilib\GUIProgressControl.cpp">
      <Filter>guilib</Filter>
    </ClCompile>
    <ClCompile Include="..\..\xbmc\guilib\GUIRadioButtonControl.cpp">
      <Filter>guilib</Filter>
    </ClCompile>
    <ClCompile Include="..\..\xbmc\guilib\GUIRenderingControl.cpp">
      <Filter>guilib</Filter>
    </ClCompile>
    <ClCompile Include="..\..\xbmc\guilib\GUIResizeControl.cpp">
      <Filter>guilib</Filter>
    </ClCompile>
    <ClCompile Include="..\..\xbmc\guilib\GUIRSSControl.cpp">
      <Filter>guilib</Filter>
    </ClCompile>
    <ClCompile Include="..\..\xbmc\guilib\GUIScrollBarControl.cpp">
      <Filter>guilib</Filter>
    </ClCompile>
    <ClCompile Include="..\..\xbmc\guilib\GUISelectButtonControl.cpp">
      <Filter>guilib</Filter>
    </ClCompile>
    <ClCompile Include="..\..\xbmc\guilib\GUISettingsSliderControl.cpp">
      <Filter>guilib</Filter>
    </ClCompile>
    <ClCompile Include="..\..\xbmc\guilib\GUIShader.cpp">
      <Filter>guilib</Filter>
    </ClCompile>
    <ClCompile Include="..\..\xbmc\guilib\GUISliderControl.cpp">
      <Filter>guilib</Filter>
    </ClCompile>
    <ClCompile Include="..\..\xbmc\guilib\GUISound.cpp">
      <Filter>guilib</Filter>
    </ClCompile>
    <ClCompile Include="..\..\xbmc\guilib\GUISpinControl.cpp">
      <Filter>guilib</Filter>
    </ClCompile>
    <ClCompile Include="..\..\xbmc\guilib\GUISpinControlEx.cpp">
      <Filter>guilib</Filter>
    </ClCompile>
    <ClCompile Include="..\..\xbmc\guilib\GUIStandardWindow.cpp">
      <Filter>guilib</Filter>
    </ClCompile>
    <ClCompile Include="..\..\xbmc\guilib\GUIStaticItem.cpp">
      <Filter>guilib</Filter>
    </ClCompile>
    <ClCompile Include="..\..\xbmc\guilib\GUITextBox.cpp">
      <Filter>guilib</Filter>
    </ClCompile>
    <ClCompile Include="..\..\xbmc\guilib\GUITextLayout.cpp">
      <Filter>guilib</Filter>
    </ClCompile>
    <ClCompile Include="..\..\xbmc\guilib\GUIToggleButtonControl.cpp">
      <Filter>guilib</Filter>
    </ClCompile>
    <ClCompile Include="..\..\xbmc\guilib\GUIVideoControl.cpp">
      <Filter>guilib</Filter>
    </ClCompile>
    <ClCompile Include="..\..\xbmc\guilib\GUIVisualisationControl.cpp">
      <Filter>guilib</Filter>
    </ClCompile>
    <ClCompile Include="..\..\xbmc\guilib\GUIWindow.cpp">
      <Filter>guilib</Filter>
    </ClCompile>
    <ClCompile Include="..\..\xbmc\guilib\GUIWindowManager.cpp">
      <Filter>guilib</Filter>
    </ClCompile>
    <ClCompile Include="..\..\xbmc\guilib\GUIWrappingListContainer.cpp">
      <Filter>guilib</Filter>
    </ClCompile>
    <ClCompile Include="..\..\xbmc\guilib\IWindowManagerCallback.cpp">
      <Filter>guilib</Filter>
    </ClCompile>
    <ClCompile Include="..\..\xbmc\guilib\Key.cpp">
      <Filter>guilib</Filter>
    </ClCompile>
    <ClCompile Include="..\..\xbmc\guilib\LocalizeStrings.cpp">
      <Filter>guilib</Filter>
    </ClCompile>
    <ClCompile Include="..\..\xbmc\guilib\MatrixGLES.cpp">
      <Filter>guilib</Filter>
    </ClCompile>
    <ClCompile Include="..\..\xbmc\guilib\Shader.cpp">
      <Filter>guilib</Filter>
    </ClCompile>
    <ClCompile Include="..\..\xbmc\guilib\TextureBundle.cpp">
      <Filter>guilib</Filter>
    </ClCompile>
    <ClCompile Include="..\..\xbmc\guilib\TextureBundleXBT.cpp">
      <Filter>guilib</Filter>
    </ClCompile>
    <ClCompile Include="..\..\xbmc\guilib\TextureBundleXPR.cpp">
      <Filter>guilib</Filter>
    </ClCompile>
    <ClCompile Include="..\..\xbmc\guilib\VisibleEffect.cpp">
      <Filter>guilib</Filter>
    </ClCompile>
    <ClCompile Include="..\..\xbmc\guilib\XBTF.cpp">
      <Filter>guilib</Filter>
    </ClCompile>
    <ClCompile Include="..\..\xbmc\guilib\XBTFReader.cpp">
      <Filter>guilib</Filter>
    </ClCompile>
    <ClCompile Include="..\..\xbmc\input\ButtonTranslator.cpp">
      <Filter>input</Filter>
    </ClCompile>
    <ClCompile Include="..\..\xbmc\input\KeyboardLayoutConfiguration.cpp">
      <Filter>input</Filter>
    </ClCompile>
    <ClCompile Include="..\..\xbmc\input\KeyboardStat.cpp">
      <Filter>input</Filter>
    </ClCompile>
    <ClCompile Include="..\..\xbmc\input\MouseStat.cpp">
      <Filter>input</Filter>
    </ClCompile>
    <ClCompile Include="..\..\xbmc\input\SDLJoystick.cpp">
      <Filter>input</Filter>
    </ClCompile>
    <ClCompile Include="..\..\xbmc\input\windows\IRServerSuite.cpp">
      <Filter>input\windows</Filter>
    </ClCompile>
    <ClCompile Include="..\..\xbmc\input\windows\IrssMessage.cpp">
      <Filter>input\windows</Filter>
    </ClCompile>
    <ClCompile Include="..\..\xbmc\interfaces\http-api\HttpApi.cpp">
      <Filter>interfaces\http-api</Filter>
    </ClCompile>
    <ClCompile Include="..\..\xbmc\interfaces\http-api\XBMChttp.cpp">
      <Filter>interfaces\http-api</Filter>
    </ClCompile>
    <ClCompile Include="..\..\xbmc\interfaces\json-rpc\AudioLibrary.cpp">
      <Filter>interfaces\json-rpc</Filter>
    </ClCompile>
    <ClCompile Include="..\..\xbmc\interfaces\json-rpc\AVPlayerOperations.cpp">
      <Filter>interfaces\json-rpc</Filter>
    </ClCompile>
    <ClCompile Include="..\..\xbmc\interfaces\json-rpc\AVPlaylistOperations.cpp">
      <Filter>interfaces\json-rpc</Filter>
    </ClCompile>
    <ClCompile Include="..\..\xbmc\interfaces\json-rpc\FileItemHandler.cpp">
      <Filter>interfaces\json-rpc</Filter>
    </ClCompile>
    <ClCompile Include="..\..\xbmc\interfaces\json-rpc\FileOperations.cpp">
      <Filter>interfaces\json-rpc</Filter>
    </ClCompile>
    <ClCompile Include="..\..\xbmc\interfaces\json-rpc\JSONRPC.cpp">
      <Filter>interfaces\json-rpc</Filter>
    </ClCompile>
    <ClCompile Include="..\..\xbmc\interfaces\json-rpc\PicturePlayerOperations.cpp">
      <Filter>interfaces\json-rpc</Filter>
    </ClCompile>
    <ClCompile Include="..\..\xbmc\interfaces\json-rpc\PlayerOperations.cpp">
      <Filter>interfaces\json-rpc</Filter>
    </ClCompile>
    <ClCompile Include="..\..\xbmc\interfaces\json-rpc\PlaylistOperations.cpp">
      <Filter>interfaces\json-rpc</Filter>
    </ClCompile>
    <ClCompile Include="..\..\xbmc\interfaces\json-rpc\SystemOperations.cpp">
      <Filter>interfaces\json-rpc</Filter>
    </ClCompile>
    <ClCompile Include="..\..\xbmc\interfaces\json-rpc\VideoLibrary.cpp">
      <Filter>interfaces\json-rpc</Filter>
    </ClCompile>
    <ClCompile Include="..\..\xbmc\interfaces\json-rpc\XBMCOperations.cpp">
      <Filter>interfaces\json-rpc</Filter>
    </ClCompile>
    <ClCompile Include="..\..\xbmc\interfaces\python\XBPython.cpp">
      <Filter>interfaces\python</Filter>
    </ClCompile>
    <ClCompile Include="..\..\xbmc\interfaces\python\XBPyThread.cpp">
      <Filter>interfaces\python</Filter>
    </ClCompile>
    <ClCompile Include="..\..\xbmc\win32\WIN32XBPythonDll.cpp">
      <Filter>interfaces\python</Filter>
    </ClCompile>
    <ClCompile Include="..\..\xbmc\music\dialogs\GUIDialogMusicInfo.cpp">
      <Filter>music\dialogs</Filter>
    </ClCompile>
    <ClCompile Include="..\..\xbmc\music\dialogs\GUIDialogMusicOSD.cpp">
      <Filter>music\dialogs</Filter>
    </ClCompile>
    <ClCompile Include="..\..\xbmc\music\dialogs\GUIDialogMusicOverlay.cpp">
      <Filter>music\dialogs</Filter>
    </ClCompile>
    <ClCompile Include="..\..\xbmc\music\dialogs\GUIDialogMusicScan.cpp">
      <Filter>music\dialogs</Filter>
    </ClCompile>
    <ClCompile Include="..\..\xbmc\music\dialogs\GUIDialogSongInfo.cpp">
      <Filter>music\dialogs</Filter>
    </ClCompile>
    <ClCompile Include="..\..\xbmc\music\dialogs\GUIDialogVisualisationPresetList.cpp">
      <Filter>music\dialogs</Filter>
    </ClCompile>
    <ClCompile Include="..\..\xbmc\music\infoscanner\MusicAlbumInfo.cpp">
      <Filter>music\infoscanner</Filter>
    </ClCompile>
    <ClCompile Include="..\..\xbmc\music\infoscanner\MusicArtistInfo.cpp">
      <Filter>music\infoscanner</Filter>
    </ClCompile>
    <ClCompile Include="..\..\xbmc\music\infoscanner\MusicInfoScanner.cpp">
      <Filter>music\infoscanner</Filter>
    </ClCompile>
    <ClCompile Include="..\..\xbmc\music\infoscanner\MusicInfoScraper.cpp">
      <Filter>music\infoscanner</Filter>
    </ClCompile>
    <ClCompile Include="..\..\xbmc\music\windows\GUIWindowMusicBase.cpp">
      <Filter>music\windows</Filter>
    </ClCompile>
    <ClCompile Include="..\..\xbmc\music\windows\GUIWindowMusicNav.cpp">
      <Filter>music\windows</Filter>
    </ClCompile>
    <ClCompile Include="..\..\xbmc\music\windows\GUIWindowMusicPlaylist.cpp">
      <Filter>music\windows</Filter>
    </ClCompile>
    <ClCompile Include="..\..\xbmc\music\windows\GUIWindowMusicPlaylistEditor.cpp">
      <Filter>music\windows</Filter>
    </ClCompile>
    <ClCompile Include="..\..\xbmc\music\windows\GUIWindowMusicSongs.cpp">
      <Filter>music\windows</Filter>
    </ClCompile>
    <ClCompile Include="..\..\xbmc\music\windows\GUIWindowVisualisation.cpp">
      <Filter>music\windows</Filter>
    </ClCompile>
    <ClCompile Include="..\..\xbmc\music\tags\APEv2Tag.cpp">
      <Filter>music\tags</Filter>
    </ClCompile>
    <ClCompile Include="..\..\xbmc\music\tags\FlacTag.cpp">
      <Filter>music\tags</Filter>
    </ClCompile>
    <ClCompile Include="..\..\xbmc\music\tags\Id3Tag.cpp">
      <Filter>music\tags</Filter>
    </ClCompile>
    <ClCompile Include="..\..\xbmc\music\tags\MusicInfoTag.cpp">
      <Filter>music\tags</Filter>
    </ClCompile>
    <ClCompile Include="..\..\xbmc\music\tags\MusicInfoTagLoaderAAC.cpp">
      <Filter>music\tags</Filter>
    </ClCompile>
    <ClCompile Include="..\..\xbmc\music\tags\MusicInfoTagLoaderApe.cpp">
      <Filter>music\tags</Filter>
    </ClCompile>
    <ClCompile Include="..\..\xbmc\music\tags\MusicInfoTagLoaderASAP.cpp">
      <Filter>music\tags</Filter>
    </ClCompile>
    <ClCompile Include="..\..\xbmc\music\tags\MusicInfoTagLoaderCDDA.cpp">
      <Filter>music\tags</Filter>
    </ClCompile>
    <ClCompile Include="..\..\xbmc\music\tags\MusicInfoTagLoaderDatabase.cpp">
      <Filter>music\tags</Filter>
    </ClCompile>
    <ClCompile Include="..\..\xbmc\music\tags\MusicInfoTagLoaderFactory.cpp">
      <Filter>music\tags</Filter>
    </ClCompile>
    <ClCompile Include="..\..\xbmc\music\tags\MusicInfoTagLoaderFlac.cpp">
      <Filter>music\tags</Filter>
    </ClCompile>
    <ClCompile Include="..\..\xbmc\music\tags\MusicInfoTagLoaderMidi.cpp">
      <Filter>music\tags</Filter>
    </ClCompile>
    <ClCompile Include="..\..\xbmc\music\tags\MusicInfoTagLoaderMod.cpp">
      <Filter>music\tags</Filter>
    </ClCompile>
    <ClCompile Include="..\..\xbmc\music\tags\MusicInfoTagLoaderMP3.cpp">
      <Filter>music\tags</Filter>
    </ClCompile>
    <ClCompile Include="..\..\xbmc\music\tags\MusicInfoTagLoaderMP4.cpp">
      <Filter>music\tags</Filter>
    </ClCompile>
    <ClCompile Include="..\..\xbmc\music\tags\MusicInfoTagLoaderMPC.cpp">
      <Filter>music\tags</Filter>
    </ClCompile>
    <ClCompile Include="..\..\xbmc\music\tags\MusicInfoTagLoaderNSF.cpp">
      <Filter>music\tags</Filter>
    </ClCompile>
    <ClCompile Include="..\..\xbmc\music\tags\MusicInfoTagLoaderOgg.cpp">
      <Filter>music\tags</Filter>
    </ClCompile>
    <ClCompile Include="..\..\xbmc\music\tags\MusicInfoTagLoaderShn.cpp">
      <Filter>music\tags</Filter>
    </ClCompile>
    <ClCompile Include="..\..\xbmc\music\tags\MusicInfoTagLoaderSPC.cpp">
      <Filter>music\tags</Filter>
    </ClCompile>
    <ClCompile Include="..\..\xbmc\music\tags\MusicInfoTagLoaderWav.cpp">
      <Filter>music\tags</Filter>
    </ClCompile>
    <ClCompile Include="..\..\xbmc\music\tags\MusicInfoTagLoaderWavPack.cpp">
      <Filter>music\tags</Filter>
    </ClCompile>
    <ClCompile Include="..\..\xbmc\music\tags\MusicInfoTagLoaderWMA.cpp">
      <Filter>music\tags</Filter>
    </ClCompile>
    <ClCompile Include="..\..\xbmc\music\tags\MusicInfoTagLoaderYM.cpp">
      <Filter>music\tags</Filter>
    </ClCompile>
    <ClCompile Include="..\..\xbmc\music\tags\OggTag.cpp">
      <Filter>music\tags</Filter>
    </ClCompile>
    <ClCompile Include="..\..\xbmc\music\tags\VorbisTag.cpp">
      <Filter>music\tags</Filter>
    </ClCompile>
    <ClCompile Include="..\..\xbmc\network\cddb.cpp">
      <Filter>network</Filter>
    </ClCompile>
    <ClCompile Include="..\..\xbmc\network\DNSNameCache.cpp">
      <Filter>network</Filter>
    </ClCompile>
    <ClCompile Include="..\..\xbmc\network\EventClient.cpp">
      <Filter>network</Filter>
    </ClCompile>
    <ClCompile Include="..\..\xbmc\network\EventPacket.cpp">
      <Filter>network</Filter>
    </ClCompile>
    <ClCompile Include="..\..\xbmc\network\EventServer.cpp">
      <Filter>network</Filter>
    </ClCompile>
    <ClCompile Include="..\..\xbmc\network\GUIDialogAccessPoints.cpp">
      <Filter>network</Filter>
    </ClCompile>
    <ClCompile Include="..\..\xbmc\network\GUIDialogNetworkSetup.cpp">
      <Filter>network</Filter>
    </ClCompile>
    <ClCompile Include="..\..\xbmc\network\Network.cpp">
      <Filter>network</Filter>
    </ClCompile>
    <ClCompile Include="..\..\xbmc\network\Socket.cpp">
      <Filter>network</Filter>
    </ClCompile>
    <ClCompile Include="..\..\xbmc\network\TCPServer.cpp">
      <Filter>network</Filter>
    </ClCompile>
    <ClCompile Include="..\..\xbmc\network\UdpClient.cpp">
      <Filter>network</Filter>
    </ClCompile>
    <ClCompile Include="..\..\xbmc\network\UPnP.cpp">
      <Filter>network</Filter>
    </ClCompile>
    <ClCompile Include="..\..\xbmc\network\WebServer.cpp">
      <Filter>network</Filter>
    </ClCompile>
    <ClCompile Include="..\..\xbmc\network\Zeroconf.cpp">
      <Filter>network</Filter>
    </ClCompile>
    <ClCompile Include="..\..\xbmc\network\ZeroconfBrowser.cpp">
      <Filter>network</Filter>
    </ClCompile>
    <ClCompile Include="..\..\xbmc\network\libscrobbler\lastfmscrobbler.cpp">
      <Filter>network\libscrobbler</Filter>
    </ClCompile>
    <ClCompile Include="..\..\xbmc\network\libscrobbler\librefmscrobbler.cpp">
      <Filter>network\libscrobbler</Filter>
    </ClCompile>
    <ClCompile Include="..\..\xbmc\network\libscrobbler\scrobbler.cpp">
      <Filter>network\libscrobbler</Filter>
    </ClCompile>
    <ClCompile Include="..\..\xbmc\network\windows\NetworkWin32.cpp">
      <Filter>network\windows</Filter>
    </ClCompile>
    <ClCompile Include="..\..\xbmc\pictures\GUIDialogPictureInfo.cpp">
      <Filter>pictures</Filter>
    </ClCompile>
    <ClCompile Include="..\..\xbmc\pictures\GUIViewStatePictures.cpp">
      <Filter>pictures</Filter>
    </ClCompile>
    <ClCompile Include="..\..\xbmc\pictures\GUIWindowPictures.cpp">
      <Filter>pictures</Filter>
    </ClCompile>
    <ClCompile Include="..\..\xbmc\pictures\GUIWindowSlideShow.cpp">
      <Filter>pictures</Filter>
    </ClCompile>
    <ClCompile Include="..\..\xbmc\pictures\Picture.cpp">
      <Filter>pictures</Filter>
    </ClCompile>
    <ClCompile Include="..\..\xbmc\pictures\PictureInfoLoader.cpp">
      <Filter>pictures</Filter>
    </ClCompile>
    <ClCompile Include="..\..\xbmc\pictures\PictureInfoTag.cpp">
      <Filter>pictures</Filter>
    </ClCompile>
    <ClCompile Include="..\..\xbmc\pictures\SlideShowPicture.cpp">
      <Filter>pictures</Filter>
    </ClCompile>
    <ClCompile Include="..\..\xbmc\playlists\PlayList.cpp">
      <Filter>playlists</Filter>
    </ClCompile>
    <ClCompile Include="..\..\xbmc\playlists\PlayListB4S.cpp">
      <Filter>playlists</Filter>
    </ClCompile>
    <ClCompile Include="..\..\xbmc\playlists\PlayListFactory.cpp">
      <Filter>playlists</Filter>
    </ClCompile>
    <ClCompile Include="..\..\xbmc\playlists\PlayListM3U.cpp">
      <Filter>playlists</Filter>
    </ClCompile>
    <ClCompile Include="..\..\xbmc\playlists\PlayListPLS.cpp">
      <Filter>playlists</Filter>
    </ClCompile>
    <ClCompile Include="..\..\xbmc\playlists\PlayListURL.cpp">
      <Filter>playlists</Filter>
    </ClCompile>
    <ClCompile Include="..\..\xbmc\playlists\PlayListWPL.cpp">
      <Filter>playlists</Filter>
    </ClCompile>
    <ClCompile Include="..\..\xbmc\playlists\PlayListXML.cpp">
      <Filter>playlists</Filter>
    </ClCompile>
    <ClCompile Include="..\..\xbmc\playlists\SmartPlayList.cpp">
      <Filter>playlists</Filter>
    </ClCompile>
    <ClCompile Include="..\..\xbmc\powermanagement\PowerManager.cpp">
      <Filter>powermanagement</Filter>
    </ClCompile>
    <ClCompile Include="..\..\xbmc\powermanagement\windows\Win32PowerSyscall.cpp">
      <Filter>powermanagement\windows</Filter>
    </ClCompile>
    <ClCompile Include="..\..\xbmc\programs\GUIViewStatePrograms.cpp">
      <Filter>programs</Filter>
    </ClCompile>
    <ClCompile Include="..\..\xbmc\programs\GUIWindowPrograms.cpp">
      <Filter>programs</Filter>
    </ClCompile>
    <ClCompile Include="..\..\xbmc\programs\Shortcut.cpp">
      <Filter>programs</Filter>
    </ClCompile>
    <ClCompile Include="..\..\xbmc\rendering\RenderSystem.cpp">
      <Filter>rendering</Filter>
    </ClCompile>
    <ClCompile Include="..\..\xbmc\rendering\dx\GUIWindowTestPatternDX.cpp">
      <Filter>rendering\dx</Filter>
    </ClCompile>
    <ClCompile Include="..\..\xbmc\rendering\dx\RenderSystemDX.cpp">
      <Filter>rendering\dx</Filter>
    </ClCompile>
    <ClCompile Include="..\..\xbmc\rendering\gl\GUIWindowTestPatternGL.cpp">
      <Filter>rendering\gl</Filter>
    </ClCompile>
    <ClCompile Include="..\..\xbmc\rendering\gl\RenderSystemGL.cpp">
      <Filter>rendering\gl</Filter>
    </ClCompile>
    <ClCompile Include="..\..\xbmc\settings\AdvancedSettings.cpp">
      <Filter>settings</Filter>
    </ClCompile>
    <ClCompile Include="..\..\xbmc\settings\GUIDialogContentSettings.cpp">
      <Filter>settings</Filter>
    </ClCompile>
    <ClCompile Include="..\..\xbmc\settings\GUIDialogLockSettings.cpp">
      <Filter>settings</Filter>
    </ClCompile>
    <ClCompile Include="..\..\xbmc\settings\GUIDialogProfileSettings.cpp">
      <Filter>settings</Filter>
    </ClCompile>
    <ClCompile Include="..\..\xbmc\settings\GUIDialogSettings.cpp">
      <Filter>settings</Filter>
    </ClCompile>
    <ClCompile Include="..\..\xbmc\settings\GUISettings.cpp">
      <Filter>settings</Filter>
    </ClCompile>
    <ClCompile Include="..\..\xbmc\settings\GUIWindowSettings.cpp">
      <Filter>settings</Filter>
    </ClCompile>
    <ClCompile Include="..\..\xbmc\settings\GUIWindowSettingsCategory.cpp">
      <Filter>settings</Filter>
    </ClCompile>
    <ClCompile Include="..\..\xbmc\settings\GUIWindowSettingsProfile.cpp">
      <Filter>settings</Filter>
    </ClCompile>
    <ClCompile Include="..\..\xbmc\settings\GUIWindowSettingsScreenCalibration.cpp">
      <Filter>settings</Filter>
    </ClCompile>
    <ClCompile Include="..\..\xbmc\settings\GUIWindowTestPattern.cpp">
      <Filter>settings</Filter>
    </ClCompile>
    <ClCompile Include="..\..\xbmc\settings\Profile.cpp">
      <Filter>settings</Filter>
    </ClCompile>
    <ClCompile Include="..\..\xbmc\settings\Settings.cpp">
      <Filter>settings</Filter>
    </ClCompile>
    <ClCompile Include="..\..\xbmc\settings\SettingsControls.cpp">
      <Filter>settings</Filter>
    </ClCompile>
    <ClCompile Include="..\..\xbmc\settings\VideoSettings.cpp">
      <Filter>settings</Filter>
    </ClCompile>
    <ClCompile Include="..\..\xbmc\storage\AutorunMediaJob.cpp">
      <Filter>storage</Filter>
    </ClCompile>
    <ClCompile Include="..\..\xbmc\storage\cdioSupport.cpp">
      <Filter>storage</Filter>
    </ClCompile>
    <ClCompile Include="..\..\xbmc\storage\DetectDVDType.cpp">
      <Filter>storage</Filter>
    </ClCompile>
    <ClCompile Include="..\..\xbmc\storage\IoSupport.cpp">
      <Filter>storage</Filter>
    </ClCompile>
    <ClCompile Include="..\..\xbmc\storage\MediaManager.cpp">
      <Filter>storage</Filter>
    </ClCompile>
    <ClCompile Include="..\..\xbmc\storage\windows\Win32StorageProvider.cpp">
      <Filter>storage\windows</Filter>
    </ClCompile>
    <ClCompile Include="..\..\xbmc\threads\Atomics.cpp">
      <Filter>threads</Filter>
    </ClCompile>
    <ClCompile Include="..\..\xbmc\threads\CriticalSection.cpp">
      <Filter>threads</Filter>
    </ClCompile>
    <ClCompile Include="..\..\xbmc\threads\Event.cpp">
      <Filter>threads</Filter>
    </ClCompile>
    <ClCompile Include="..\..\xbmc\threads\LockFree.cpp">
      <Filter>threads</Filter>
    </ClCompile>
    <ClCompile Include="..\..\xbmc\threads\Mutex.cpp">
      <Filter>threads</Filter>
    </ClCompile>
    <ClCompile Include="..\..\xbmc\threads\SharedSection.cpp">
      <Filter>threads</Filter>
    </ClCompile>
    <ClCompile Include="..\..\xbmc\threads\SingleLock.cpp">
      <Filter>threads</Filter>
    </ClCompile>
    <ClCompile Include="..\..\xbmc\threads\Thread.cpp">
      <Filter>threads</Filter>
    </ClCompile>
    <ClCompile Include="..\..\xbmc\utils\AlarmClock.cpp">
      <Filter>utils</Filter>
    </ClCompile>
    <ClCompile Include="..\..\xbmc\utils\AliasShortcutUtils.cpp">
      <Filter>utils</Filter>
    </ClCompile>
    <ClCompile Include="..\..\xbmc\utils\ArabicShaping.cpp">
      <Filter>utils</Filter>
    </ClCompile>
    <ClCompile Include="..\..\xbmc\utils\Archive.cpp">
      <Filter>utils</Filter>
    </ClCompile>
    <ClCompile Include="..\..\xbmc\utils\AsyncFileCopy.cpp">
      <Filter>utils</Filter>
    </ClCompile>
    <ClCompile Include="..\..\xbmc\utils\AutoPtrHandle.cpp">
      <Filter>utils</Filter>
    </ClCompile>
    <ClCompile Include="..\..\xbmc\utils\BitstreamStats.cpp">
      <Filter>utils</Filter>
    </ClCompile>
    <ClCompile Include="..\..\xbmc\utils\CharsetConverter.cpp">
      <Filter>utils</Filter>
    </ClCompile>
    <ClCompile Include="..\..\xbmc\utils\CPUInfo.cpp">
      <Filter>utils</Filter>
    </ClCompile>
    <ClCompile Include="..\..\xbmc\utils\Crc32.cpp">
      <Filter>utils</Filter>
    </ClCompile>
    <ClCompile Include="..\..\xbmc\utils\DownloadQueue.cpp">
      <Filter>utils</Filter>
    </ClCompile>
    <ClCompile Include="..\..\xbmc\utils\DownloadQueueManager.cpp">
      <Filter>utils</Filter>
    </ClCompile>
    <ClCompile Include="..\..\xbmc\utils\Fanart.cpp">
      <Filter>utils</Filter>
    </ClCompile>
    <ClCompile Include="..\..\xbmc\utils\fft.cpp">
      <Filter>utils</Filter>
    </ClCompile>
    <ClCompile Include="..\..\xbmc\utils\FileOperationJob.cpp">
      <Filter>utils</Filter>
    </ClCompile>
    <ClCompile Include="..\..\xbmc\utils\FileUtils.cpp">
      <Filter>utils</Filter>
    </ClCompile>
    <ClCompile Include="..\..\xbmc\utils\fstrcmp.c">
      <Filter>utils</Filter>
    </ClCompile>
    <ClCompile Include="..\..\xbmc\utils\HTMLTable.cpp">
      <Filter>utils</Filter>
    </ClCompile>
    <ClCompile Include="..\..\xbmc\utils\HTMLUtil.cpp">
      <Filter>utils</Filter>
    </ClCompile>
    <ClCompile Include="..\..\xbmc\utils\HttpHeader.cpp">
      <Filter>utils</Filter>
    </ClCompile>
    <ClCompile Include="..\..\xbmc\utils\InfoLoader.cpp">
      <Filter>utils</Filter>
    </ClCompile>
    <ClCompile Include="..\..\xbmc\utils\JobManager.cpp">
      <Filter>utils</Filter>
    </ClCompile>
    <ClCompile Include="..\..\xbmc\utils\LabelFormatter.cpp">
      <Filter>utils</Filter>
    </ClCompile>
    <ClCompile Include="..\..\xbmc\utils\LCD.cpp">
      <Filter>utils</Filter>
    </ClCompile>
    <ClCompile Include="..\..\xbmc\utils\log.cpp">
      <Filter>utils</Filter>
    </ClCompile>
    <ClCompile Include="..\..\xbmc\utils\md5.cpp">
      <Filter>utils</Filter>
    </ClCompile>
    <ClCompile Include="..\..\xbmc\utils\PCMAmplifier.cpp">
      <Filter>utils</Filter>
    </ClCompile>
    <ClCompile Include="..\..\xbmc\utils\PerformanceSample.cpp">
      <Filter>utils</Filter>
    </ClCompile>
    <ClCompile Include="..\..\xbmc\utils\PerformanceStats.cpp">
      <Filter>utils</Filter>
    </ClCompile>
    <ClCompile Include="..\..\xbmc\utils\RegExp.cpp">
      <Filter>utils</Filter>
    </ClCompile>
    <ClCompile Include="..\..\xbmc\utils\RingBuffer.cpp">
      <Filter>utils</Filter>
    </ClCompile>
    <ClCompile Include="..\..\xbmc\utils\RssReader.cpp">
      <Filter>utils</Filter>
    </ClCompile>
    <ClCompile Include="..\..\xbmc\utils\ScraperParser.cpp">
      <Filter>utils</Filter>
    </ClCompile>
    <ClCompile Include="..\..\xbmc\utils\ScraperUrl.cpp">
      <Filter>utils</Filter>
    </ClCompile>
    <ClCompile Include="..\..\xbmc\utils\Splash.cpp">
      <Filter>utils</Filter>
    </ClCompile>
    <ClCompile Include="..\..\xbmc\utils\Stopwatch.cpp">
      <Filter>utils</Filter>
    </ClCompile>
    <ClCompile Include="..\..\xbmc\utils\StreamDetails.cpp">
      <Filter>utils</Filter>
    </ClCompile>
    <ClCompile Include="..\..\xbmc\utils\StringUtils.cpp">
      <Filter>utils</Filter>
    </ClCompile>
    <ClCompile Include="..\..\xbmc\utils\SystemInfo.cpp">
      <Filter>utils</Filter>
    </ClCompile>
    <ClCompile Include="..\..\xbmc\utils\TimeUtils.cpp">
      <Filter>utils</Filter>
    </ClCompile>
    <ClCompile Include="..\..\xbmc\utils\TuxBoxUtil.cpp">
      <Filter>utils</Filter>
    </ClCompile>
    <ClCompile Include="..\..\xbmc\utils\URIUtils.cpp">
      <Filter>utils</Filter>
    </ClCompile>
    <ClCompile Include="..\..\xbmc\utils\Variant.cpp">
      <Filter>utils</Filter>
    </ClCompile>
    <ClCompile Include="..\..\xbmc\utils\Weather.cpp">
      <Filter>utils</Filter>
    </ClCompile>
    <ClCompile Include="..\..\xbmc\utils\Win32Exception.cpp">
      <Filter>utils</Filter>
    </ClCompile>
    <ClCompile Include="..\..\xbmc\utils\XMLUtils.cpp">
      <Filter>utils</Filter>
    </ClCompile>
    <ClCompile Include="..\..\xbmc\video\Bookmark.cpp">
      <Filter>video</Filter>
    </ClCompile>
    <ClCompile Include="..\..\xbmc\video\GUIViewStateVideo.cpp">
      <Filter>video</Filter>
    </ClCompile>
    <ClCompile Include="..\..\xbmc\video\Teletext.cpp">
      <Filter>video</Filter>
    </ClCompile>
    <ClCompile Include="..\..\xbmc\video\VideoInfoDownloader.cpp">
      <Filter>video</Filter>
    </ClCompile>
    <ClCompile Include="..\..\xbmc\video\VideoInfoScanner.cpp">
      <Filter>video</Filter>
    </ClCompile>
    <ClCompile Include="..\..\xbmc\video\VideoInfoTag.cpp">
      <Filter>video</Filter>
    </ClCompile>
    <ClCompile Include="..\..\xbmc\video\VideoReferenceClock.cpp">
      <Filter>video</Filter>
    </ClCompile>
    <ClCompile Include="..\..\xbmc\video\dialogs\GUIDialogAudioSubtitleSettings.cpp">
      <Filter>video\dialogs</Filter>
    </ClCompile>
    <ClCompile Include="..\..\xbmc\video\dialogs\GUIDialogFileStacking.cpp">
      <Filter>video\dialogs</Filter>
    </ClCompile>
    <ClCompile Include="..\..\xbmc\video\dialogs\GUIDialogFullScreenInfo.cpp">
      <Filter>video\dialogs</Filter>
    </ClCompile>
    <ClCompile Include="..\..\xbmc\video\dialogs\GUIDialogTeletext.cpp">
      <Filter>video\dialogs</Filter>
    </ClCompile>
    <ClCompile Include="..\..\xbmc\video\dialogs\GUIDialogVideoBookmarks.cpp">
      <Filter>video\dialogs</Filter>
    </ClCompile>
    <ClCompile Include="..\..\xbmc\video\dialogs\GUIDialogVideoInfo.cpp">
      <Filter>video\dialogs</Filter>
    </ClCompile>
    <ClCompile Include="..\..\xbmc\video\dialogs\GUIDialogVideoOSD.cpp">
      <Filter>video\dialogs</Filter>
    </ClCompile>
    <ClCompile Include="..\..\xbmc\video\dialogs\GUIDialogVideoOverlay.cpp">
      <Filter>video\dialogs</Filter>
    </ClCompile>
    <ClCompile Include="..\..\xbmc\video\dialogs\GUIDialogVideoScan.cpp">
      <Filter>video\dialogs</Filter>
    </ClCompile>
    <ClCompile Include="..\..\xbmc\video\dialogs\GUIDialogVideoSettings.cpp">
      <Filter>video\dialogs</Filter>
    </ClCompile>
    <ClCompile Include="..\..\xbmc\video\windows\GUIWindowFullScreen.cpp">
      <Filter>video\windows</Filter>
    </ClCompile>
    <ClCompile Include="..\..\xbmc\video\windows\GUIWindowVideoBase.cpp">
      <Filter>video\windows</Filter>
    </ClCompile>
    <ClCompile Include="..\..\xbmc\video\windows\GUIWindowVideoFiles.cpp">
      <Filter>video\windows</Filter>
    </ClCompile>
    <ClCompile Include="..\..\xbmc\video\windows\GUIWindowVideoNav.cpp">
      <Filter>video\windows</Filter>
    </ClCompile>
    <ClCompile Include="..\..\xbmc\video\windows\GUIWindowVideoPlaylist.cpp">
      <Filter>video\windows</Filter>
    </ClCompile>
    <ClCompile Include="..\..\xbmc\windowing\WinEventsSDL.cpp">
      <Filter>windowing</Filter>
    </ClCompile>
    <ClCompile Include="..\..\xbmc\windowing\WinSystem.cpp">
      <Filter>windowing</Filter>
    </ClCompile>
    <ClCompile Include="..\..\xbmc\windowing\windows\WinEventsWin32.cpp">
      <Filter>windowing\windows</Filter>
    </ClCompile>
    <ClCompile Include="..\..\xbmc\windowing\windows\WinSystemWin32.cpp">
      <Filter>windowing\windows</Filter>
    </ClCompile>
    <ClCompile Include="..\..\xbmc\windowing\windows\WinSystemWin32DX.cpp">
      <Filter>windowing\windows</Filter>
    </ClCompile>
    <ClCompile Include="..\..\xbmc\windowing\windows\WinSystemWin32GL.cpp">
      <Filter>windowing\windows</Filter>
    </ClCompile>
    <ClCompile Include="..\..\lib\tinyXML\tinystr.cpp">
      <Filter>libs\tinyxml</Filter>
    </ClCompile>
    <ClCompile Include="..\..\lib\tinyXML\tinyxml.cpp">
      <Filter>libs\tinyxml</Filter>
    </ClCompile>
    <ClCompile Include="..\..\lib\tinyXML\tinyxmlerror.cpp">
      <Filter>libs\tinyxml</Filter>
    </ClCompile>
    <ClCompile Include="..\..\lib\tinyXML\tinyxmlparser.cpp">
      <Filter>libs\tinyxml</Filter>
    </ClCompile>
    <ClCompile Include="..\..\xbmc\addons\GUIViewStateAddonBrowser.cpp">
      <Filter>addons</Filter>
    </ClCompile>
    <ClCompile Include="..\..\xbmc\addons\GUIWindowAddonBrowser.cpp">
      <Filter>addons</Filter>
    </ClCompile>
    <ClCompile Include="..\..\xbmc\interfaces\python\xbmcmodule\action.cpp">
      <Filter>interfaces\python\xbmcmodule</Filter>
    </ClCompile>
    <ClCompile Include="..\..\xbmc\interfaces\python\xbmcmodule\control.cpp">
      <Filter>interfaces\python\xbmcmodule</Filter>
    </ClCompile>
    <ClCompile Include="..\..\xbmc\interfaces\python\xbmcmodule\controlbutton.cpp">
      <Filter>interfaces\python\xbmcmodule</Filter>
    </ClCompile>
    <ClCompile Include="..\..\xbmc\interfaces\python\xbmcmodule\controlcheckmark.cpp">
      <Filter>interfaces\python\xbmcmodule</Filter>
    </ClCompile>
    <ClCompile Include="..\..\xbmc\interfaces\python\xbmcmodule\controlfadelabel.cpp">
      <Filter>interfaces\python\xbmcmodule</Filter>
    </ClCompile>
    <ClCompile Include="..\..\xbmc\interfaces\python\xbmcmodule\controlgroup.cpp">
      <Filter>interfaces\python\xbmcmodule</Filter>
    </ClCompile>
    <ClCompile Include="..\..\xbmc\interfaces\python\xbmcmodule\controlimage.cpp">
      <Filter>interfaces\python\xbmcmodule</Filter>
    </ClCompile>
    <ClCompile Include="..\..\xbmc\interfaces\python\xbmcmodule\controllabel.cpp">
      <Filter>interfaces\python\xbmcmodule</Filter>
    </ClCompile>
    <ClCompile Include="..\..\xbmc\interfaces\python\xbmcmodule\controllist.cpp">
      <Filter>interfaces\python\xbmcmodule</Filter>
    </ClCompile>
    <ClCompile Include="..\..\xbmc\interfaces\python\xbmcmodule\controlprogress.cpp">
      <Filter>interfaces\python\xbmcmodule</Filter>
    </ClCompile>
    <ClCompile Include="..\..\xbmc\interfaces\python\xbmcmodule\controlradiobutton.cpp">
      <Filter>interfaces\python\xbmcmodule</Filter>
    </ClCompile>
    <ClCompile Include="..\..\xbmc\interfaces\python\xbmcmodule\controlslider.cpp">
      <Filter>interfaces\python\xbmcmodule</Filter>
    </ClCompile>
    <ClCompile Include="..\..\xbmc\interfaces\python\xbmcmodule\controlspin.cpp">
      <Filter>interfaces\python\xbmcmodule</Filter>
    </ClCompile>
    <ClCompile Include="..\..\xbmc\interfaces\python\xbmcmodule\controltextbox.cpp">
      <Filter>interfaces\python\xbmcmodule</Filter>
    </ClCompile>
    <ClCompile Include="..\..\xbmc\interfaces\python\xbmcmodule\dialog.cpp">
      <Filter>interfaces\python\xbmcmodule</Filter>
    </ClCompile>
    <ClCompile Include="..\..\xbmc\interfaces\python\xbmcmodule\GUIPythonWindow.cpp">
      <Filter>interfaces\python\xbmcmodule</Filter>
    </ClCompile>
    <ClCompile Include="..\..\xbmc\interfaces\python\xbmcmodule\GUIPythonWindowDialog.cpp">
      <Filter>interfaces\python\xbmcmodule</Filter>
    </ClCompile>
    <ClCompile Include="..\..\xbmc\interfaces\python\xbmcmodule\GUIPythonWindowXML.cpp">
      <Filter>interfaces\python\xbmcmodule</Filter>
    </ClCompile>
    <ClCompile Include="..\..\xbmc\interfaces\python\xbmcmodule\GUIPythonWindowXMLDialog.cpp">
      <Filter>interfaces\python\xbmcmodule</Filter>
    </ClCompile>
    <ClCompile Include="..\..\xbmc\interfaces\python\xbmcmodule\infotagmusic.cpp">
      <Filter>interfaces\python\xbmcmodule</Filter>
    </ClCompile>
    <ClCompile Include="..\..\xbmc\interfaces\python\xbmcmodule\infotagvideo.cpp">
      <Filter>interfaces\python\xbmcmodule</Filter>
    </ClCompile>
    <ClCompile Include="..\..\xbmc\interfaces\python\xbmcmodule\keyboard.cpp">
      <Filter>interfaces\python\xbmcmodule</Filter>
    </ClCompile>
    <ClCompile Include="..\..\xbmc\interfaces\python\xbmcmodule\listitem.cpp">
      <Filter>interfaces\python\xbmcmodule</Filter>
    </ClCompile>
    <ClCompile Include="..\..\xbmc\interfaces\python\xbmcmodule\player.cpp">
      <Filter>interfaces\python\xbmcmodule</Filter>
    </ClCompile>
    <ClCompile Include="..\..\xbmc\interfaces\python\xbmcmodule\pyplaylist.cpp">
      <Filter>interfaces\python\xbmcmodule</Filter>
    </ClCompile>
    <ClCompile Include="..\..\xbmc\interfaces\python\xbmcmodule\PythonAddon.cpp">
      <Filter>interfaces\python\xbmcmodule</Filter>
    </ClCompile>
    <ClCompile Include="..\..\xbmc\interfaces\python\xbmcmodule\PythonPlayer.cpp">
      <Filter>interfaces\python\xbmcmodule</Filter>
    </ClCompile>
    <ClCompile Include="..\..\xbmc\interfaces\python\xbmcmodule\pyutil.cpp">
      <Filter>interfaces\python\xbmcmodule</Filter>
    </ClCompile>
    <ClCompile Include="..\..\xbmc\interfaces\python\xbmcmodule\window.cpp">
      <Filter>interfaces\python\xbmcmodule</Filter>
    </ClCompile>
    <ClCompile Include="..\..\xbmc\interfaces\python\xbmcmodule\winxml.cpp">
      <Filter>interfaces\python\xbmcmodule</Filter>
    </ClCompile>
    <ClCompile Include="..\..\xbmc\interfaces\python\xbmcmodule\winxmldialog.cpp">
      <Filter>interfaces\python\xbmcmodule</Filter>
    </ClCompile>
    <ClCompile Include="..\..\xbmc\interfaces\python\xbmcmodule\xbmcaddonmodule.cpp">
      <Filter>interfaces\python\xbmcmodule</Filter>
    </ClCompile>
    <ClCompile Include="..\..\xbmc\interfaces\python\xbmcmodule\xbmcguimodule.cpp">
      <Filter>interfaces\python\xbmcmodule</Filter>
    </ClCompile>
    <ClCompile Include="..\..\xbmc\interfaces\python\xbmcmodule\xbmcmodule.cpp">
      <Filter>interfaces\python\xbmcmodule</Filter>
    </ClCompile>
    <ClCompile Include="..\..\xbmc\interfaces\python\xbmcmodule\xbmcplugin.cpp">
      <Filter>interfaces\python\xbmcmodule</Filter>
    </ClCompile>
    <ClCompile Include="..\..\xbmc\utils\ssrc.cpp">
      <Filter>cores</Filter>
    </ClCompile>
    <ClCompile Include="..\..\xbmc\dialogs\GUIDialogCache.cpp">
      <Filter>dialogs</Filter>
    </ClCompile>
    <ClCompile Include="..\..\lib\jsoncpp\src\lib_json\json_reader.cpp">
      <Filter>libs\jsoncpp</Filter>
    </ClCompile>
    <ClCompile Include="..\..\lib\jsoncpp\src\lib_json\json_value.cpp">
      <Filter>libs\jsoncpp</Filter>
    </ClCompile>
    <ClCompile Include="..\..\lib\jsoncpp\src\lib_json\json_writer.cpp">
      <Filter>libs\jsoncpp</Filter>
    </ClCompile>
    <ClCompile Include="..\..\xbmc\interfaces\Builtins.cpp">
      <Filter>interfaces</Filter>
    </ClCompile>
    <ClCompile Include="..\..\xbmc\interfaces\AnnouncementManager.cpp">
      <Filter>interfaces</Filter>
    </ClCompile>
    <ClCompile Include="..\..\xbmc\powermanagement\DPMSSupport.cpp">
      <Filter>powermanagement</Filter>
    </ClCompile>
    <ClCompile Include="..\..\xbmc\windows\GUIMediaWindow.cpp">
      <Filter>windows</Filter>
    </ClCompile>
    <ClCompile Include="..\..\xbmc\windows\GUIWindowFileManager.cpp">
      <Filter>windows</Filter>
    </ClCompile>
    <ClCompile Include="..\..\xbmc\windows\GUIWindowHome.cpp">
      <Filter>windows</Filter>
    </ClCompile>
    <ClCompile Include="..\..\xbmc\windows\GUIWindowLoginScreen.cpp">
      <Filter>windows</Filter>
    </ClCompile>
    <ClCompile Include="..\..\xbmc\windows\GUIWindowPointer.cpp">
      <Filter>windows</Filter>
    </ClCompile>
    <ClCompile Include="..\..\xbmc\windows\GUIWindowScreensaver.cpp">
      <Filter>windows</Filter>
    </ClCompile>
    <ClCompile Include="..\..\xbmc\windows\GUIWindowStartup.cpp">
      <Filter>windows</Filter>
    </ClCompile>
    <ClCompile Include="..\..\xbmc\windows\GUIWindowSystemInfo.cpp">
      <Filter>windows</Filter>
    </ClCompile>
    <ClCompile Include="..\..\xbmc\windows\GUIWindowWeather.cpp">
      <Filter>windows</Filter>
    </ClCompile>
    <ClCompile Include="..\..\xbmc\utils\LangCodeExpander.cpp">
      <Filter>utils</Filter>
    </ClCompile>
    <ClCompile Include="..\..\xbmc\FileSystem\udf25.cpp">
      <Filter>filesystem</Filter>
    </ClCompile>
    <ClCompile Include="..\..\xbmc\FileSystem\UDFDirectory.cpp">
      <Filter>filesystem</Filter>
    </ClCompile>
    <ClCompile Include="..\..\xbmc\FileSystem\FileUDF.cpp">
      <Filter>filesystem</Filter>
    </ClCompile>
    <ClCompile Include="..\..\xbmc\ApplicationMessenger.cpp">
      <Filter>utils</Filter>
    </ClCompile>
    <ClCompile Include="..\..\xbmc\Autorun.cpp">
      <Filter>utils</Filter>
    </ClCompile>
    <ClCompile Include="..\..\xbmc\AutoSwitch.cpp">
      <Filter>utils</Filter>
    </ClCompile>
    <ClCompile Include="..\..\xbmc\pictures\PictureThumbLoader.cpp">
      <Filter>BackgroundLoaders</Filter>
    </ClCompile>
    <ClCompile Include="..\..\xbmc\BackgroundInfoLoader.cpp">
      <Filter>BackgroundLoaders</Filter>
    </ClCompile>
    <ClCompile Include="..\..\xbmc\ThumbLoader.cpp">
      <Filter>BackgroundLoaders</Filter>
    </ClCompile>
    <ClCompile Include="..\..\xbmc\CueDocument.cpp">
      <Filter>utils</Filter>
    </ClCompile>
    <ClCompile Include="..\..\xbmc\DateTime.cpp">
      <Filter>utils</Filter>
    </ClCompile>
    <ClCompile Include="..\..\xbmc\DynamicDll.cpp">
      <Filter>utils</Filter>
    </ClCompile>
    <ClCompile Include="..\..\xbmc\Favourites.cpp">
      <Filter>utils</Filter>
    </ClCompile>
    <ClCompile Include="..\..\xbmc\FileItem.cpp">
      <Filter>utils</Filter>
    </ClCompile>
    <ClCompile Include="..\..\xbmc\GUIInfoManager.cpp">
      <Filter>utils</Filter>
    </ClCompile>
    <ClCompile Include="..\..\xbmc\GUIPassword.cpp">
      <Filter>utils</Filter>
    </ClCompile>
    <ClCompile Include="..\..\xbmc\GUILargeTextureManager.cpp">
      <Filter>windows</Filter>
    </ClCompile>
    <ClCompile Include="..\..\xbmc\GUIViewControl.cpp">
      <Filter>windows</Filter>
    </ClCompile>
    <ClCompile Include="..\..\xbmc\GUIViewState.cpp">
      <Filter>windows</Filter>
    </ClCompile>
    <ClCompile Include="..\..\xbmc\LangInfo.cpp">
      <Filter>utils</Filter>
    </ClCompile>
    <ClCompile Include="..\..\xbmc\MediaSource.cpp">
      <Filter>utils</Filter>
    </ClCompile>
    <ClCompile Include="..\..\xbmc\URL.cpp">
      <Filter>utils</Filter>
    </ClCompile>
    <ClCompile Include="..\..\xbmc\Util.cpp">
      <Filter>utils</Filter>
    </ClCompile>
    <ClCompile Include="..\..\xbmc\NfoFile.cpp">
      <Filter>utils</Filter>
    </ClCompile>
    <ClCompile Include="..\..\xbmc\PartyModeManager.cpp">
      <Filter>utils</Filter>
    </ClCompile>
    <ClCompile Include="..\..\xbmc\PasswordManager.cpp">
      <Filter>utils</Filter>
    </ClCompile>
    <ClCompile Include="..\..\xbmc\PlayListPlayer.cpp">
      <Filter>playlists</Filter>
    </ClCompile>
    <ClCompile Include="..\..\xbmc\SectionLoader.cpp">
      <Filter>utils</Filter>
    </ClCompile>
    <ClCompile Include="..\..\xbmc\SortFileItem.cpp">
      <Filter>utils</Filter>
    </ClCompile>
    <ClCompile Include="..\..\xbmc\Temperature.cpp">
      <Filter>utils</Filter>
    </ClCompile>
    <ClCompile Include="..\..\xbmc\TextureCache.cpp">
      <Filter>utils</Filter>
    </ClCompile>
    <ClCompile Include="..\..\xbmc\TextureDatabase.cpp">
      <Filter>utils</Filter>
    </ClCompile>
    <ClCompile Include="..\..\xbmc\ThumbnailCache.cpp">
      <Filter>utils</Filter>
    </ClCompile>
    <ClCompile Include="..\..\xbmc\dbwrappers\sqlitedataset.cpp">
      <Filter>libs\sqlite</Filter>
    </ClCompile>
    <ClCompile Include="..\..\xbmc\dbwrappers\mysqldataset.cpp">
      <Filter>libs\mysql</Filter>
    </ClCompile>
    <ClCompile Include="..\..\xbmc\addons\AddonDatabase.cpp">
      <Filter>database</Filter>
    </ClCompile>
    <ClCompile Include="..\..\xbmc\music\MusicDatabase.cpp">
      <Filter>database</Filter>
    </ClCompile>
    <ClCompile Include="..\..\xbmc\ViewDatabase.cpp">
      <Filter>database</Filter>
    </ClCompile>
    <ClCompile Include="..\..\xbmc\video\VideoDatabase.cpp">
      <Filter>database</Filter>
    </ClCompile>
    <ClCompile Include="..\..\xbmc\programs\ProgramDatabase.cpp">
      <Filter>database</Filter>
    </ClCompile>
    <ClCompile Include="..\..\xbmc\XBApplicationEx.cpp">
      <Filter>utils</Filter>
    </ClCompile>
    <ClCompile Include="..\..\xbmc\guilib\GUIFontTTF.cpp">
      <Filter>guilib\Rendering\Base</Filter>
    </ClCompile>
    <ClCompile Include="..\..\xbmc\guilib\GUITexture.cpp">
      <Filter>guilib\Rendering\Base</Filter>
    </ClCompile>
    <ClCompile Include="..\..\xbmc\guilib\Texture.cpp">
      <Filter>guilib\Rendering\Base</Filter>
    </ClCompile>
    <ClCompile Include="..\..\xbmc\guilib\TextureManager.cpp">
      <Filter>guilib\Rendering\Base</Filter>
    </ClCompile>
    <ClCompile Include="..\..\xbmc\guilib\GUIFontTTFDX.cpp">
      <Filter>guilib\Rendering\DX</Filter>
    </ClCompile>
    <ClCompile Include="..\..\xbmc\guilib\GUITextureD3D.cpp">
      <Filter>guilib\Rendering\DX</Filter>
    </ClCompile>
    <ClCompile Include="..\..\xbmc\guilib\TextureDX.cpp">
      <Filter>guilib\Rendering\DX</Filter>
    </ClCompile>
    <ClCompile Include="..\..\xbmc\guilib\GUIFontTTFGL.cpp">
      <Filter>guilib\Rendering\GL</Filter>
    </ClCompile>
    <ClCompile Include="..\..\xbmc\guilib\GUITextureGL.cpp">
      <Filter>guilib\Rendering\GL</Filter>
    </ClCompile>
    <ClCompile Include="..\..\xbmc\guilib\GUITextureGLES.cpp">
      <Filter>guilib\Rendering\GL</Filter>
    </ClCompile>
    <ClCompile Include="..\..\xbmc\guilib\TextureGL.cpp">
      <Filter>guilib\Rendering\GL</Filter>
    </ClCompile>
    <ClCompile Include="..\..\xbmc\guilib\GraphicContext.cpp">
      <Filter>guilib\Rendering\Base</Filter>
    </ClCompile>
    <ClCompile Include="..\..\xbmc\addons\AddonInstaller.cpp">
      <Filter>addons</Filter>
    </ClCompile>
    <ClCompile Include="..\..\xbmc\utils\GLUtils.cpp">
      <Filter>utils</Filter>
    </ClCompile>
    <ClCompile Include="..\..\xbmc\win32\stdio_utf8.cpp">
      <Filter>win32</Filter>
    </ClCompile>
    <ClCompile Include="..\..\xbmc\win32\stat_utf8.cpp">
      <Filter>win32</Filter>
    </ClCompile>
    <ClCompile Include="..\..\xbmc\interfaces\python\xbmcmodule\xbmcvfsmodule.cpp">
      <Filter>interfaces\python\xbmcmodule</Filter>
    </ClCompile>
    <ClCompile Include="..\..\xbmc\cores\VideoRenderers\RenderCapture.cpp">
      <Filter>cores\VideoRenderers</Filter>
    </ClCompile>
    <ClCompile Include="..\..\xbmc\utils\ReferenceCounting.cpp">
      <Filter>utils</Filter>
    </ClCompile>
  </ItemGroup>
  <ItemGroup>
    <ClInclude Include="..\..\xbmc\win32\pch.h">
      <Filter>win32</Filter>
    </ClInclude>
    <ClInclude Include="..\..\xbmc\win32\PlatformDefs.h">
      <Filter>win32</Filter>
    </ClInclude>
    <ClInclude Include="..\..\xbmc\win32\WIN32Util.h">
      <Filter>win32</Filter>
    </ClInclude>
    <ClInclude Include="..\..\xbmc\win32\WINDirectSound.h">
      <Filter>win32</Filter>
    </ClInclude>
    <ClInclude Include="..\..\xbmc\win32\WindowHelper.h">
      <Filter>win32</Filter>
    </ClInclude>
    <ClInclude Include="..\..\xbmc\win32\WINFileSMB.h">
      <Filter>win32</Filter>
    </ClInclude>
    <ClInclude Include="..\..\xbmc\win32\WINSMBDirectory.h">
      <Filter>win32</Filter>
    </ClInclude>
    <ClInclude Include="..\..\xbmc\win32\XCriticalSection.h">
      <Filter>win32</Filter>
    </ClInclude>
    <ClInclude Include="..\..\xbmc\cores\DummyVideoPlayer.h">
      <Filter>cores</Filter>
    </ClInclude>
    <ClInclude Include="..\..\xbmc\cores\IPlayer.h">
      <Filter>cores</Filter>
    </ClInclude>
    <ClInclude Include="..\..\xbmc\cores\dvdplayer\dvd_config.h">
      <Filter>cores\dvdplayer</Filter>
    </ClInclude>
    <ClInclude Include="..\..\xbmc\cores\dvdplayer\DVDAudio.h">
      <Filter>cores\dvdplayer</Filter>
    </ClInclude>
    <ClInclude Include="..\..\xbmc\cores\dvdplayer\DVDClock.h">
      <Filter>cores\dvdplayer</Filter>
    </ClInclude>
    <ClInclude Include="..\..\xbmc\cores\dvdplayer\DVDDemuxSPU.h">
      <Filter>cores\dvdplayer</Filter>
    </ClInclude>
    <ClInclude Include="..\..\xbmc\cores\dvdplayer\DVDDemuxers\DVDDemuxVobsub.h">
      <Filter>cores\dvdplayer</Filter>
    </ClInclude>
    <ClInclude Include="..\..\xbmc\cores\dvdplayer\DVDFileInfo.h">
      <Filter>cores\dvdplayer</Filter>
    </ClInclude>
    <ClInclude Include="..\..\xbmc\cores\dvdplayer\DVDInputStreams\DVDInputStreamTV.h">
      <Filter>cores\dvdplayer</Filter>
    </ClInclude>
    <ClInclude Include="..\..\xbmc\cores\dvdplayer\DVDMessage.h">
      <Filter>cores\dvdplayer</Filter>
    </ClInclude>
    <ClInclude Include="..\..\xbmc\cores\dvdplayer\DVDMessageQueue.h">
      <Filter>cores\dvdplayer</Filter>
    </ClInclude>
    <ClInclude Include="..\..\xbmc\cores\dvdplayer\DVDMessageTracker.h">
      <Filter>cores\dvdplayer</Filter>
    </ClInclude>
    <ClInclude Include="..\..\xbmc\cores\dvdplayer\DVDOverlayContainer.h">
      <Filter>cores\dvdplayer</Filter>
    </ClInclude>
    <ClInclude Include="..\..\xbmc\cores\dvdplayer\DVDOverlayRenderer.h">
      <Filter>cores\dvdplayer</Filter>
    </ClInclude>
    <ClInclude Include="..\..\xbmc\cores\dvdplayer\DVDPerformanceCounter.h">
      <Filter>cores\dvdplayer</Filter>
    </ClInclude>
    <ClInclude Include="..\..\xbmc\cores\dvdplayer\DVDPlayer.h">
      <Filter>cores\dvdplayer</Filter>
    </ClInclude>
    <ClInclude Include="..\..\xbmc\cores\dvdplayer\DVDPlayerAudio.h">
      <Filter>cores\dvdplayer</Filter>
    </ClInclude>
    <ClInclude Include="..\..\xbmc\cores\dvdplayer\DVDPlayerAudioResampler.h">
      <Filter>cores\dvdplayer</Filter>
    </ClInclude>
    <ClInclude Include="..\..\xbmc\cores\dvdplayer\DVDPlayerSubtitle.h">
      <Filter>cores\dvdplayer</Filter>
    </ClInclude>
    <ClInclude Include="..\..\xbmc\cores\dvdplayer\DVDPlayerTeletext.h">
      <Filter>cores\dvdplayer</Filter>
    </ClInclude>
    <ClInclude Include="..\..\xbmc\cores\dvdplayer\DVDPlayerVideo.h">
      <Filter>cores\dvdplayer</Filter>
    </ClInclude>
    <ClInclude Include="..\..\xbmc\cores\dvdplayer\DVDStreamInfo.h">
      <Filter>cores\dvdplayer</Filter>
    </ClInclude>
    <ClInclude Include="..\..\xbmc\cores\dvdplayer\DVDTSCorrection.h">
      <Filter>cores\dvdplayer</Filter>
    </ClInclude>
    <ClInclude Include="..\..\xbmc\cores\dvdplayer\Edl.h">
      <Filter>cores\dvdplayer</Filter>
    </ClInclude>
    <ClInclude Include="..\..\xbmc\cores\dvdplayer\IDVDPlayer.h">
      <Filter>cores\dvdplayer</Filter>
    </ClInclude>
    <ClInclude Include="..\..\xbmc\cores\dvdplayer\DVDCodecs\DVDCodecs.h">
      <Filter>cores\dvdplayer\DVDCodecs</Filter>
    </ClInclude>
    <ClInclude Include="..\..\xbmc\cores\dvdplayer\DVDCodecs\DVDCodecUtils.h">
      <Filter>cores\dvdplayer\DVDCodecs</Filter>
    </ClInclude>
    <ClInclude Include="..\..\xbmc\cores\dvdplayer\DVDCodecs\DVDFactoryCodec.h">
      <Filter>cores\dvdplayer\DVDCodecs</Filter>
    </ClInclude>
<<<<<<< HEAD
    <ClInclude Include="..\..\xbmc\cores\dvdplayer\DVDCodecs\Audio\DllLiba52.h">
      <Filter>cores\dvdplayer\DVDCodecs\Audio</Filter>
    </ClInclude>
    <ClInclude Include="..\..\xbmc\cores\dvdplayer\DVDCodecs\Audio\DllLibDts.h">
=======
    <ClInclude Include="..\..\xbmc\cores\dvdplayer\DVDCodecs\Audio\DllLibFaad.h">
>>>>>>> 2886a8af
      <Filter>cores\dvdplayer\DVDCodecs\Audio</Filter>
    </ClInclude>
    <ClInclude Include="..\..\xbmc\cores\dvdplayer\DVDCodecs\Audio\DllLibMad.h">
      <Filter>cores\dvdplayer\DVDCodecs\Audio</Filter>
    </ClInclude>
    <ClInclude Include="..\..\xbmc\cores\dvdplayer\DVDCodecs\Audio\DVDAudioCodec.h">
      <Filter>cores\dvdplayer\DVDCodecs\Audio</Filter>
    </ClInclude>
    <ClInclude Include="..\..\xbmc\cores\dvdplayer\DVDCodecs\Audio\DVDAudioCodecFFmpeg.h">
      <Filter>cores\dvdplayer\DVDCodecs\Audio</Filter>
    </ClInclude>
    <ClInclude Include="..\..\xbmc\cores\dvdplayer\DVDCodecs\Audio\DVDAudioCodecLibMad.h">
      <Filter>cores\dvdplayer\DVDCodecs\Audio</Filter>
    </ClInclude>
    <ClInclude Include="..\..\xbmc\cores\dvdplayer\DVDCodecs\Audio\DVDAudioCodecLPcm.h">
      <Filter>cores\dvdplayer\DVDCodecs\Audio</Filter>
    </ClInclude>
    <ClInclude Include="..\..\xbmc\cores\dvdplayer\DVDCodecs\Audio\DVDAudioCodecPassthroughFFmpeg.h">
      <Filter>cores\dvdplayer\DVDCodecs\Audio</Filter>
    </ClInclude>
    <ClInclude Include="..\..\xbmc\cores\dvdplayer\DVDCodecs\Audio\DVDAudioCodecPcm.h">
      <Filter>cores\dvdplayer\DVDCodecs\Audio</Filter>
    </ClInclude>
    <ClInclude Include="..\..\xbmc\cores\dvdplayer\DVDCodecs\Audio\Encoders\DVDAudioEncoderFFmpeg.h">
      <Filter>cores\dvdplayer\DVDCodecs\Audio\Encoders</Filter>
    </ClInclude>
    <ClInclude Include="..\..\xbmc\cores\dvdplayer\DVDCodecs\Audio\Encoders\IDVDAudioEncoder.h">
      <Filter>cores\dvdplayer\DVDCodecs\Audio\Encoders</Filter>
    </ClInclude>
    <ClInclude Include="..\..\xbmc\cores\dvdplayer\DVDCodecs\Video\DllLibMpeg2.h">
      <Filter>cores\dvdplayer\DVDCodecs\Video</Filter>
    </ClInclude>
    <ClInclude Include="..\..\xbmc\cores\dvdplayer\DVDCodecs\Video\DVDVideoCodec.h">
      <Filter>cores\dvdplayer\DVDCodecs\Video</Filter>
    </ClInclude>
    <ClInclude Include="..\..\xbmc\cores\dvdplayer\DVDCodecs\Video\DVDVideoCodecCrystalHD.h">
      <Filter>cores\dvdplayer\DVDCodecs\Video</Filter>
    </ClInclude>
    <ClInclude Include="..\..\xbmc\cores\dvdplayer\DVDCodecs\Video\DVDVideoCodecFFmpeg.h">
      <Filter>cores\dvdplayer\DVDCodecs\Video</Filter>
    </ClInclude>
    <ClInclude Include="..\..\xbmc\cores\dvdplayer\DVDCodecs\Video\DVDVideoCodecLibMpeg2.h">
      <Filter>cores\dvdplayer\DVDCodecs\Video</Filter>
    </ClInclude>
    <ClInclude Include="..\..\xbmc\cores\dvdplayer\DVDCodecs\Video\DVDVideoPPFFmpeg.h">
      <Filter>cores\dvdplayer\DVDCodecs\Video</Filter>
    </ClInclude>
    <ClInclude Include="..\..\xbmc\cores\dvdplayer\DVDCodecs\Video\DXVA.h">
      <Filter>cores\dvdplayer\DVDCodecs\Video</Filter>
    </ClInclude>
    <ClInclude Include="..\..\xbmc\cores\dvdplayer\DVDCodecs\Overlay\DVDOverlay.h">
      <Filter>cores\dvdplayer\DVDCodecs\Overlay</Filter>
    </ClInclude>
    <ClInclude Include="..\..\xbmc\cores\dvdplayer\DVDCodecs\Overlay\DVDOverlayCodec.h">
      <Filter>cores\dvdplayer\DVDCodecs\Overlay</Filter>
    </ClInclude>
    <ClInclude Include="..\..\xbmc\cores\dvdplayer\DVDCodecs\Overlay\DVDOverlayCodecCC.h">
      <Filter>cores\dvdplayer\DVDCodecs\Overlay</Filter>
    </ClInclude>
    <ClInclude Include="..\..\xbmc\cores\dvdplayer\DVDCodecs\Overlay\DVDOverlayCodecFFmpeg.h">
      <Filter>cores\dvdplayer\DVDCodecs\Overlay</Filter>
    </ClInclude>
    <ClInclude Include="..\..\xbmc\cores\dvdplayer\DVDCodecs\Overlay\DVDOverlayCodecSSA.h">
      <Filter>cores\dvdplayer\DVDCodecs\Overlay</Filter>
    </ClInclude>
    <ClInclude Include="..\..\xbmc\cores\dvdplayer\DVDCodecs\Overlay\DVDOverlayCodecText.h">
      <Filter>cores\dvdplayer\DVDCodecs\Overlay</Filter>
    </ClInclude>
    <ClInclude Include="..\..\xbmc\cores\dvdplayer\DVDCodecs\Overlay\DVDOverlayImage.h">
      <Filter>cores\dvdplayer\DVDCodecs\Overlay</Filter>
    </ClInclude>
    <ClInclude Include="..\..\xbmc\cores\dvdplayer\DVDCodecs\Overlay\DVDOverlaySpu.h">
      <Filter>cores\dvdplayer\DVDCodecs\Overlay</Filter>
    </ClInclude>
    <ClInclude Include="..\..\xbmc\cores\dvdplayer\DVDCodecs\Overlay\DVDOverlaySSA.h">
      <Filter>cores\dvdplayer\DVDCodecs\Overlay</Filter>
    </ClInclude>
    <ClInclude Include="..\..\xbmc\cores\dvdplayer\DVDCodecs\Overlay\DVDOverlayText.h">
      <Filter>cores\dvdplayer\DVDCodecs\Overlay</Filter>
    </ClInclude>
    <ClInclude Include="..\..\xbmc\cores\dvdplayer\DVDCodecs\Overlay\libspucc\cc_decoder.h">
      <Filter>cores\dvdplayer\DVDCodecs\Overlay\libspucc</Filter>
    </ClInclude>
    <ClInclude Include="..\..\xbmc\cores\dvdplayer\DVDDemuxers\DVDDemux.h">
      <Filter>cores\dvdplayer\DVDDemuxers</Filter>
    </ClInclude>
    <ClInclude Include="..\..\xbmc\cores\dvdplayer\DVDDemuxers\DVDDemuxFFmpeg.h">
      <Filter>cores\dvdplayer\DVDDemuxers</Filter>
    </ClInclude>
    <ClInclude Include="..\..\xbmc\cores\dvdplayer\DVDDemuxers\DVDDemuxHTSP.h">
      <Filter>cores\dvdplayer\DVDDemuxers</Filter>
    </ClInclude>
    <ClInclude Include="..\..\xbmc\cores\dvdplayer\DVDDemuxers\DVDDemuxShoutcast.h">
      <Filter>cores\dvdplayer\DVDDemuxers</Filter>
    </ClInclude>
    <ClInclude Include="..\..\xbmc\cores\dvdplayer\DVDDemuxers\DVDDemuxUtils.h">
      <Filter>cores\dvdplayer\DVDDemuxers</Filter>
    </ClInclude>
    <ClInclude Include="..\..\xbmc\cores\dvdplayer\DVDDemuxers\DVDFactoryDemuxer.h">
      <Filter>cores\dvdplayer\DVDDemuxers</Filter>
    </ClInclude>
    <ClInclude Include="..\..\xbmc\cores\dvdplayer\DVDInputStreams\DllDvdNav.h">
      <Filter>cores\dvdplayer\DVDInputStreams</Filter>
    </ClInclude>
    <ClInclude Include="..\..\xbmc\cores\dvdplayer\DVDInputStreams\DVDFactoryInputStream.h">
      <Filter>cores\dvdplayer\DVDInputStreams</Filter>
    </ClInclude>
    <ClInclude Include="..\..\xbmc\cores\dvdplayer\DVDInputStreams\DVDInputStream.h">
      <Filter>cores\dvdplayer\DVDInputStreams</Filter>
    </ClInclude>
    <ClInclude Include="..\..\xbmc\cores\dvdplayer\DVDInputStreams\DVDInputStreamFFmpeg.h">
      <Filter>cores\dvdplayer\DVDInputStreams</Filter>
    </ClInclude>
    <ClInclude Include="..\..\xbmc\cores\dvdplayer\DVDInputStreams\DVDInputStreamFile.h">
      <Filter>cores\dvdplayer\DVDInputStreams</Filter>
    </ClInclude>
    <ClInclude Include="..\..\xbmc\cores\dvdplayer\DVDInputStreams\DVDInputStreamHTSP.h">
      <Filter>cores\dvdplayer\DVDInputStreams</Filter>
    </ClInclude>
    <ClInclude Include="..\..\xbmc\cores\dvdplayer\DVDInputStreams\DVDInputStreamHttp.h">
      <Filter>cores\dvdplayer\DVDInputStreams</Filter>
    </ClInclude>
    <ClInclude Include="..\..\xbmc\cores\dvdplayer\DVDInputStreams\DVDInputStreamMemory.h">
      <Filter>cores\dvdplayer\DVDInputStreams</Filter>
    </ClInclude>
    <ClInclude Include="..\..\xbmc\cores\dvdplayer\DVDInputStreams\DVDInputStreamNavigator.h">
      <Filter>cores\dvdplayer\DVDInputStreams</Filter>
    </ClInclude>
    <ClInclude Include="..\..\xbmc\cores\dvdplayer\DVDInputStreams\DVDInputStreamRTMP.h">
      <Filter>cores\dvdplayer\DVDInputStreams</Filter>
    </ClInclude>
    <ClInclude Include="..\..\xbmc\cores\dvdplayer\DVDInputStreams\DVDStateSerializer.h">
      <Filter>cores\dvdplayer\DVDInputStreams</Filter>
    </ClInclude>
    <ClInclude Include="..\..\lib\DllAvCodec.h">
      <Filter>cores\dvdplayer\DVDHeaders</Filter>
    </ClInclude>
    <ClInclude Include="..\..\lib\DllAvFormat.h">
      <Filter>cores\dvdplayer\DVDHeaders</Filter>
    </ClInclude>
    <ClInclude Include="..\..\lib\DllPostProc.h">
      <Filter>cores\dvdplayer\DVDHeaders</Filter>
    </ClInclude>
    <ClInclude Include="..\..\lib\DllSwScale.h">
      <Filter>cores\dvdplayer\DVDHeaders</Filter>
    </ClInclude>
    <ClInclude Include="..\..\lib\ffmpeg\libavformat\avformat.h">
      <Filter>cores\dvdplayer\DVDHeaders</Filter>
    </ClInclude>
    <ClInclude Include="..\..\lib\ffmpeg\libavutil\common.h">
      <Filter>cores\dvdplayer\DVDHeaders</Filter>
    </ClInclude>
    <ClInclude Include="..\..\lib\ffmpeg\libavformat\avio.h">
      <Filter>cores\dvdplayer\DVDHeaders</Filter>
    </ClInclude>
    <ClInclude Include="..\..\xbmc\cores\dvdplayer\DVDInputStreams\dvdnav\dvd_types.h">
      <Filter>cores\dvdplayer\DVDHeaders</Filter>
    </ClInclude>
    <ClInclude Include="..\..\xbmc\cores\dvdplayer\DVDInputStreams\dvdnav\dvdnav.h">
      <Filter>cores\dvdplayer\DVDHeaders</Filter>
    </ClInclude>
    <ClInclude Include="..\..\xbmc\cores\dvdplayer\DVDInputStreams\dvdnav\dvdnav_events.h">
      <Filter>cores\dvdplayer\DVDHeaders</Filter>
    </ClInclude>
    <ClInclude Include="..\..\xbmc\cores\dvdplayer\DVDInputStreams\dvdnav\dvdnav_internal.h">
      <Filter>cores\dvdplayer\DVDHeaders</Filter>
    </ClInclude>
    <ClInclude Include="..\..\xbmc\cores\dvdplayer\DVDInputStreams\dvdnav\ifo_types.h">
      <Filter>cores\dvdplayer\DVDHeaders</Filter>
    </ClInclude>
    <ClInclude Include="..\..\xbmc\cores\dvdplayer\DVDInputStreams\dvdnav\nav_types.h">
      <Filter>cores\dvdplayer\DVDHeaders</Filter>
    </ClInclude>
    <ClInclude Include="..\..\xbmc\cores\dvdplayer\DVDInputStreams\dvdnav\remap.h">
      <Filter>cores\dvdplayer\DVDHeaders</Filter>
    </ClInclude>
    <ClInclude Include="..\..\xbmc\cores\dvdplayer\DVDInputStreams\dvdnav\vm.h">
      <Filter>cores\dvdplayer\DVDHeaders</Filter>
    </ClInclude>
    <ClInclude Include="..\..\xbmc\cores\dvdplayer\DVDInputStreams\dvdnav\vmcmd.h">
      <Filter>cores\dvdplayer\DVDHeaders</Filter>
    </ClInclude>
    <ClInclude Include="..\..\xbmc\cores\dvdplayer\DVDSubtitles\DllLibass.h">
      <Filter>cores\dvdplayer\DVDSubtitles</Filter>
    </ClInclude>
    <ClInclude Include="..\..\xbmc\cores\dvdplayer\DVDSubtitles\DVDFactorySubtitle.h">
      <Filter>cores\dvdplayer\DVDSubtitles</Filter>
    </ClInclude>
    <ClInclude Include="..\..\xbmc\cores\dvdplayer\DVDSubtitles\DVDSubtitleLineCollection.h">
      <Filter>cores\dvdplayer\DVDSubtitles</Filter>
    </ClInclude>
    <ClInclude Include="..\..\xbmc\cores\dvdplayer\DVDSubtitles\DVDSubtitleParser.h">
      <Filter>cores\dvdplayer\DVDSubtitles</Filter>
    </ClInclude>
    <ClInclude Include="..\..\xbmc\cores\dvdplayer\DVDSubtitles\DVDSubtitleParserMicroDVD.h">
      <Filter>cores\dvdplayer\DVDSubtitles</Filter>
    </ClInclude>
    <ClInclude Include="..\..\xbmc\cores\dvdplayer\DVDSubtitles\DVDSubtitleParserMPL2.h">
      <Filter>cores\dvdplayer\DVDSubtitles</Filter>
    </ClInclude>
    <ClInclude Include="..\..\xbmc\cores\dvdplayer\DVDSubtitles\DVDSubtitleParserSami.h">
      <Filter>cores\dvdplayer\DVDSubtitles</Filter>
    </ClInclude>
    <ClInclude Include="..\..\xbmc\cores\dvdplayer\DVDSubtitles\DVDSubtitleParserSSA.h">
      <Filter>cores\dvdplayer\DVDSubtitles</Filter>
    </ClInclude>
    <ClInclude Include="..\..\xbmc\cores\dvdplayer\DVDSubtitles\DVDSubtitleParserSubrip.h">
      <Filter>cores\dvdplayer\DVDSubtitles</Filter>
    </ClInclude>
    <ClInclude Include="..\..\xbmc\cores\dvdplayer\DVDSubtitles\DVDSubtitleParserVplayer.h">
      <Filter>cores\dvdplayer\DVDSubtitles</Filter>
    </ClInclude>
    <ClInclude Include="..\..\xbmc\cores\dvdplayer\DVDSubtitles\DVDSubtitlesLibass.h">
      <Filter>cores\dvdplayer\DVDSubtitles</Filter>
    </ClInclude>
    <ClInclude Include="..\..\xbmc\cores\dvdplayer\DVDSubtitles\DVDSubtitleStream.h">
      <Filter>cores\dvdplayer\DVDSubtitles</Filter>
    </ClInclude>
    <ClInclude Include="..\..\xbmc\cores\paplayer\ADPCMCodec.h">
      <Filter>cores\paplayer</Filter>
    </ClInclude>
    <ClInclude Include="..\..\xbmc\cores\paplayer\AIFFcodec.h">
      <Filter>cores\paplayer</Filter>
    </ClInclude>
    <ClInclude Include="..\..\xbmc\cores\paplayer\ASAPCodec.h">
      <Filter>cores\paplayer</Filter>
    </ClInclude>
    <ClInclude Include="..\..\xbmc\cores\paplayer\AudioDecoder.h">
      <Filter>cores\paplayer</Filter>
    </ClInclude>
    <ClInclude Include="..\..\xbmc\cores\paplayer\CDDAcodec.h">
      <Filter>cores\paplayer</Filter>
    </ClInclude>
    <ClInclude Include="..\..\xbmc\cores\paplayer\CodecFactory.h">
      <Filter>cores\paplayer</Filter>
    </ClInclude>
    <ClInclude Include="..\..\lib\DllAdpcm.h">
      <Filter>cores\paplayer</Filter>
    </ClInclude>
    <ClInclude Include="..\..\lib\DllASAP.h">
      <Filter>cores\paplayer</Filter>
    </ClInclude>
    <ClInclude Include="..\..\lib\DllLibFlac.h">
      <Filter>cores\paplayer</Filter>
    </ClInclude>
    <ClInclude Include="..\..\lib\DllNosefart.h">
      <Filter>cores\paplayer</Filter>
    </ClInclude>
    <ClInclude Include="..\..\lib\DllSidplay2.h">
      <Filter>cores\paplayer</Filter>
    </ClInclude>
    <ClInclude Include="..\..\lib\DllStSound.h">
      <Filter>cores\paplayer</Filter>
    </ClInclude>
    <ClInclude Include="..\..\lib\DllTimidity.h">
      <Filter>cores\paplayer</Filter>
    </ClInclude>
    <ClInclude Include="..\..\lib\DllVorbisfile.h">
      <Filter>cores\paplayer</Filter>
    </ClInclude>
    <ClInclude Include="..\..\lib\DllWAVPack.h">
      <Filter>cores\paplayer</Filter>
    </ClInclude>
<<<<<<< HEAD
    <ClInclude Include="..\..\xbmc\cores\paplayer\DTSCDDACodec.h">
      <Filter>cores\paplayer</Filter>
    </ClInclude>
    <ClInclude Include="..\..\xbmc\cores\paplayer\DTSCodec.h">
=======
    <ClInclude Include="..\..\lib\DllWMA.h">
>>>>>>> 2886a8af
      <Filter>cores\paplayer</Filter>
    </ClInclude>
    <ClInclude Include="..\..\xbmc\cores\paplayer\DVDPlayerCodec.h">
      <Filter>cores\paplayer</Filter>
    </ClInclude>
    <ClInclude Include="..\..\xbmc\cores\paplayer\FLACcodec.h">
      <Filter>cores\paplayer</Filter>
    </ClInclude>
    <ClInclude Include="..\..\xbmc\cores\paplayer\ICodec.h">
      <Filter>cores\paplayer</Filter>
    </ClInclude>
    <ClInclude Include="..\..\xbmc\cores\paplayer\ModplugCodec.h">
      <Filter>cores\paplayer</Filter>
    </ClInclude>
    <ClInclude Include="..\..\xbmc\cores\paplayer\MP3codec.h">
      <Filter>cores\paplayer</Filter>
    </ClInclude>
    <ClInclude Include="..\..\xbmc\cores\paplayer\NSFCodec.h">
      <Filter>cores\paplayer</Filter>
    </ClInclude>
    <ClInclude Include="..\..\xbmc\cores\paplayer\OggCallback.h">
      <Filter>cores\paplayer</Filter>
    </ClInclude>
    <ClInclude Include="..\..\xbmc\cores\paplayer\OGGcodec.h">
      <Filter>cores\paplayer</Filter>
    </ClInclude>
    <ClInclude Include="..\..\xbmc\cores\paplayer\PAPlayer.h">
      <Filter>cores\paplayer</Filter>
    </ClInclude>
    <ClInclude Include="..\..\xbmc\cores\paplayer\ReplayGain.h">
      <Filter>cores\paplayer</Filter>
    </ClInclude>
    <ClInclude Include="..\..\xbmc\cores\paplayer\SIDCodec.h">
      <Filter>cores\paplayer</Filter>
    </ClInclude>
    <ClInclude Include="..\..\xbmc\cores\paplayer\SPCCodec.h">
      <Filter>cores\paplayer</Filter>
    </ClInclude>
    <ClInclude Include="..\..\xbmc\cores\paplayer\TimidityCodec.h">
      <Filter>cores\paplayer</Filter>
    </ClInclude>
    <ClInclude Include="..\..\xbmc\cores\paplayer\VGMCodec.h">
      <Filter>cores\paplayer</Filter>
    </ClInclude>
    <ClInclude Include="..\..\xbmc\cores\paplayer\WAVcodec.h">
      <Filter>cores\paplayer</Filter>
    </ClInclude>
    <ClInclude Include="..\..\xbmc\cores\paplayer\WAVPackcodec.h">
      <Filter>cores\paplayer</Filter>
    </ClInclude>
    <ClInclude Include="..\..\xbmc\cores\paplayer\YMCodec.h">
      <Filter>cores\paplayer</Filter>
    </ClInclude>
    <ClInclude Include="..\..\xbmc\cores\DllLoader\coff.h">
      <Filter>cores\DllLoader</Filter>
    </ClInclude>
    <ClInclude Include="..\..\xbmc\cores\DllLoader\coffldr.h">
      <Filter>cores\DllLoader</Filter>
    </ClInclude>
    <ClInclude Include="..\..\xbmc\cores\DllLoader\dll.h">
      <Filter>cores\DllLoader</Filter>
    </ClInclude>
    <ClInclude Include="..\..\xbmc\cores\DllLoader\dll_tracker.h">
      <Filter>cores\DllLoader</Filter>
    </ClInclude>
    <ClInclude Include="..\..\xbmc\cores\DllLoader\dll_tracker_file.h">
      <Filter>cores\DllLoader</Filter>
    </ClInclude>
    <ClInclude Include="..\..\xbmc\cores\DllLoader\dll_tracker_library.h">
      <Filter>cores\DllLoader</Filter>
    </ClInclude>
    <ClInclude Include="..\..\xbmc\cores\DllLoader\dll_util.h">
      <Filter>cores\DllLoader</Filter>
    </ClInclude>
    <ClInclude Include="..\..\xbmc\cores\DllLoader\DllLoader.h">
      <Filter>cores\DllLoader</Filter>
    </ClInclude>
    <ClInclude Include="..\..\xbmc\cores\DllLoader\DllLoaderContainer.h">
      <Filter>cores\DllLoader</Filter>
    </ClInclude>
    <ClInclude Include="..\..\xbmc\DllPaths.h">
      <Filter>cores\DllLoader</Filter>
    </ClInclude>
    <ClInclude Include="..\..\xbmc\DllPaths_win32.h">
      <Filter>cores\DllLoader</Filter>
    </ClInclude>
    <ClInclude Include="..\..\xbmc\cores\DllLoader\LibraryLoader.h">
      <Filter>cores\DllLoader</Filter>
    </ClInclude>
    <ClInclude Include="..\..\xbmc\cores\DllLoader\Win32DllLoader.h">
      <Filter>cores\DllLoader</Filter>
    </ClInclude>
    <ClInclude Include="..\..\xbmc\cores\DllLoader\exports\emu_dummy.h">
      <Filter>cores\DllLoader\exports</Filter>
    </ClInclude>
    <ClInclude Include="..\..\xbmc\cores\DllLoader\exports\emu_kernel32.h">
      <Filter>cores\DllLoader\exports</Filter>
    </ClInclude>
    <ClInclude Include="..\..\xbmc\cores\DllLoader\exports\emu_msvcrt.h">
      <Filter>cores\DllLoader\exports</Filter>
    </ClInclude>
    <ClInclude Include="..\..\xbmc\cores\DllLoader\exports\win32-dirent.h">
      <Filter>cores\DllLoader\exports</Filter>
    </ClInclude>
    <ClInclude Include="..\..\xbmc\cores\DllLoader\exports\emu_socket\emu_socket.h">
      <Filter>cores\DllLoader\exports\emu_socket</Filter>
    </ClInclude>
    <ClInclude Include="..\..\xbmc\cores\DllLoader\exports\util\EmuFileWrapper.h">
      <Filter>cores\DllLoader\exports\util</Filter>
    </ClInclude>
    <ClInclude Include="..\..\xbmc\cores\VideoRenderers\BaseRenderer.h">
      <Filter>cores\VideoRenderers</Filter>
    </ClInclude>
    <ClInclude Include="..\..\xbmc\cores\VideoRenderers\LinuxRenderer.h">
      <Filter>cores\VideoRenderers</Filter>
    </ClInclude>
    <ClInclude Include="..\..\xbmc\cores\VideoRenderers\LinuxRendererGL.h">
      <Filter>cores\VideoRenderers</Filter>
    </ClInclude>
    <ClInclude Include="..\..\xbmc\cores\VideoRenderers\OverlayRenderer.h">
      <Filter>cores\VideoRenderers</Filter>
    </ClInclude>
    <ClInclude Include="..\..\xbmc\cores\VideoRenderers\OverlayRendererDX.h">
      <Filter>cores\VideoRenderers</Filter>
    </ClInclude>
    <ClInclude Include="..\..\xbmc\cores\VideoRenderers\OverlayRendererGL.h">
      <Filter>cores\VideoRenderers</Filter>
    </ClInclude>
    <ClInclude Include="..\..\xbmc\cores\VideoRenderers\OverlayRendererUtil.h">
      <Filter>cores\VideoRenderers</Filter>
    </ClInclude>
    <ClInclude Include="..\..\xbmc\cores\VideoRenderers\RenderManager.h">
      <Filter>cores\VideoRenderers</Filter>
    </ClInclude>
    <ClInclude Include="..\..\xbmc\cores\VideoRenderers\WinRenderer.h">
      <Filter>cores\VideoRenderers</Filter>
    </ClInclude>
    <ClInclude Include="..\..\xbmc\cores\VideoRenderers\VideoShaders\ConvolutionKernels.h">
      <Filter>cores\VideoRenderers\Shaders</Filter>
    </ClInclude>
    <ClInclude Include="..\..\xbmc\cores\VideoRenderers\VideoShaders\VideoFilterShader.h">
      <Filter>cores\VideoRenderers\Shaders</Filter>
    </ClInclude>
    <ClInclude Include="..\..\xbmc\cores\VideoRenderers\VideoShaders\YUV2RGBShader.h">
      <Filter>cores\VideoRenderers\Shaders</Filter>
    </ClInclude>
    <ClInclude Include="..\..\xbmc\cores\AudioRenderers\AudioRendererFactory.h">
      <Filter>cores\AudioRenderers</Filter>
    </ClInclude>
    <ClInclude Include="..\..\xbmc\cores\AudioRenderers\NullDirectSound.h">
      <Filter>cores\AudioRenderers</Filter>
    </ClInclude>
    <ClInclude Include="..\..\xbmc\utils\PCMRemap.h">
      <Filter>cores\AudioRenderers</Filter>
    </ClInclude>
    <ClInclude Include="..\..\xbmc\cores\AudioRenderers\PulseAudioDirectSound.h">
      <Filter>cores\AudioRenderers</Filter>
    </ClInclude>
    <ClInclude Include="..\..\xbmc\cores\AudioRenderers\Win32DirectSound.h">
      <Filter>cores\AudioRenderers</Filter>
    </ClInclude>
    <ClInclude Include="..\..\xbmc\cores\AudioRenderers\Win32WASAPI.h">
      <Filter>cores\AudioRenderers</Filter>
    </ClInclude>
    <ClInclude Include="..\..\xbmc\cores\ExternalPlayer\ExternalPlayer.h">
      <Filter>cores\ExternalPlayer</Filter>
    </ClInclude>
    <ClInclude Include="..\..\xbmc\cores\playercorefactory\PlayerCoreConfig.h">
      <Filter>cores\PlayerCoreFactory</Filter>
    </ClInclude>
    <ClInclude Include="..\..\xbmc\cores\playercorefactory\PlayerCoreFactory.h">
      <Filter>cores\PlayerCoreFactory</Filter>
    </ClInclude>
    <ClInclude Include="..\..\xbmc\cores\playercorefactory\PlayerSelectionRule.h">
      <Filter>cores\PlayerCoreFactory</Filter>
    </ClInclude>
    <ClInclude Include="..\..\xbmc\FileSystem\AddonsDirectory.h">
      <Filter>filesystem</Filter>
    </ClInclude>
    <ClInclude Include="..\..\xbmc\FileSystem\ASAPFileDirectory.h">
      <Filter>filesystem</Filter>
    </ClInclude>
    <ClInclude Include="..\..\xbmc\FileSystem\CacheMemBuffer.h">
      <Filter>filesystem</Filter>
    </ClInclude>
    <ClInclude Include="..\..\xbmc\FileSystem\CacheStrategy.h">
      <Filter>filesystem</Filter>
    </ClInclude>
    <ClInclude Include="..\..\xbmc\FileSystem\CDDADirectory.h">
      <Filter>filesystem</Filter>
    </ClInclude>
    <ClInclude Include="..\..\xbmc\FileSystem\DAAPDirectory.h">
      <Filter>filesystem</Filter>
    </ClInclude>
    <ClInclude Include="..\..\xbmc\FileSystem\DAVDirectory.h">
      <Filter>filesystem</Filter>
    </ClInclude>
    <ClInclude Include="..\..\xbmc\FileSystem\DirectoryCache.h">
      <Filter>filesystem</Filter>
    </ClInclude>
    <ClInclude Include="..\..\xbmc\FileSystem\DirectoryTuxBox.h">
      <Filter>filesystem</Filter>
    </ClInclude>
    <ClInclude Include="..\..\xbmc\FileSystem\DllLibCMyth.h">
      <Filter>filesystem</Filter>
    </ClInclude>
    <ClInclude Include="..\..\xbmc\FileSystem\DllLibCurl.h">
      <Filter>filesystem</Filter>
    </ClInclude>
    <ClInclude Include="..\..\xbmc\FileSystem\FactoryFileDirectory.h">
      <Filter>filesystem</Filter>
    </ClInclude>
    <ClInclude Include="..\..\xbmc\FileSystem\FileCache.h">
      <Filter>filesystem</Filter>
    </ClInclude>
    <ClInclude Include="..\..\xbmc\FileSystem\FileCDDA.h">
      <Filter>filesystem</Filter>
    </ClInclude>
    <ClInclude Include="..\..\xbmc\FileSystem\FileCurl.h">
      <Filter>filesystem</Filter>
    </ClInclude>
    <ClInclude Include="..\..\xbmc\FileSystem\FileDAAP.h">
      <Filter>filesystem</Filter>
    </ClInclude>
    <ClInclude Include="..\..\xbmc\FileSystem\FileFileReader.h">
      <Filter>filesystem</Filter>
    </ClInclude>
    <ClInclude Include="..\..\xbmc\FileSystem\FileISO.h">
      <Filter>filesystem</Filter>
    </ClInclude>
    <ClInclude Include="..\..\xbmc\FileSystem\FileLastFM.h">
      <Filter>filesystem</Filter>
    </ClInclude>
    <ClInclude Include="..\..\xbmc\FileSystem\FileMusicDatabase.h">
      <Filter>filesystem</Filter>
    </ClInclude>
    <ClInclude Include="..\..\xbmc\FileSystem\FileRar.h">
      <Filter>filesystem</Filter>
    </ClInclude>
    <ClInclude Include="..\..\xbmc\FileSystem\FileRTV.h">
      <Filter>filesystem</Filter>
    </ClInclude>
    <ClInclude Include="..\..\xbmc\FileSystem\FileSFTP.h">
      <Filter>filesystem</Filter>
    </ClInclude>
    <ClInclude Include="..\..\xbmc\FileSystem\FileShoutcast.h">
      <Filter>filesystem</Filter>
    </ClInclude>
    <ClInclude Include="..\..\xbmc\FileSystem\FileSpecialProtocol.h">
      <Filter>filesystem</Filter>
    </ClInclude>
    <ClInclude Include="..\..\xbmc\FileSystem\FileTuxBox.h">
      <Filter>filesystem</Filter>
    </ClInclude>
    <ClInclude Include="..\..\xbmc\FileSystem\FileXBMSP.h">
      <Filter>filesystem</Filter>
    </ClInclude>
    <ClInclude Include="..\..\xbmc\FileSystem\FileZip.h">
      <Filter>filesystem</Filter>
    </ClInclude>
    <ClInclude Include="..\..\xbmc\FileSystem\FTPDirectory.h">
      <Filter>filesystem</Filter>
    </ClInclude>
    <ClInclude Include="..\..\xbmc\FileSystem\FTPParse.h">
      <Filter>filesystem</Filter>
    </ClInclude>
    <ClInclude Include="..\..\xbmc\FileSystem\HDHomeRun.h">
      <Filter>filesystem</Filter>
    </ClInclude>
    <ClInclude Include="..\..\xbmc\FileSystem\HTSPDirectory.h">
      <Filter>filesystem</Filter>
    </ClInclude>
    <ClInclude Include="..\..\xbmc\FileSystem\HTSPSession.h">
      <Filter>filesystem</Filter>
    </ClInclude>
    <ClInclude Include="..\..\xbmc\FileSystem\HTTPDirectory.h">
      <Filter>filesystem</Filter>
    </ClInclude>
    <ClInclude Include="..\..\xbmc\FileSystem\ISO9660Directory.h">
      <Filter>filesystem</Filter>
    </ClInclude>
    <ClInclude Include="..\..\xbmc\FileSystem\LastFMDirectory.h">
      <Filter>filesystem</Filter>
    </ClInclude>
    <ClInclude Include="..\..\xbmc\FileSystem\MultiPathDirectory.h">
      <Filter>filesystem</Filter>
    </ClInclude>
    <ClInclude Include="..\..\xbmc\FileSystem\MultiPathFile.h">
      <Filter>filesystem</Filter>
    </ClInclude>
    <ClInclude Include="..\..\xbmc\FileSystem\MusicDatabaseDirectory.h">
      <Filter>filesystem</Filter>
    </ClInclude>
    <ClInclude Include="..\..\xbmc\FileSystem\MusicFileDirectory.h">
      <Filter>filesystem</Filter>
    </ClInclude>
    <ClInclude Include="..\..\xbmc\FileSystem\MusicSearchDirectory.h">
      <Filter>filesystem</Filter>
    </ClInclude>
    <ClInclude Include="..\..\xbmc\FileSystem\MythDirectory.h">
      <Filter>filesystem</Filter>
    </ClInclude>
    <ClInclude Include="..\..\xbmc\FileSystem\MythFile.h">
      <Filter>filesystem</Filter>
    </ClInclude>
    <ClInclude Include="..\..\xbmc\FileSystem\MythSession.h">
      <Filter>filesystem</Filter>
    </ClInclude>
    <ClInclude Include="..\..\xbmc\FileSystem\NSFFileDirectory.h">
      <Filter>filesystem</Filter>
    </ClInclude>
    <ClInclude Include="..\..\xbmc\FileSystem\OGGFileDirectory.h">
      <Filter>filesystem</Filter>
    </ClInclude>
    <ClInclude Include="..\..\xbmc\FileSystem\PlaylistDirectory.h">
      <Filter>filesystem</Filter>
    </ClInclude>
    <ClInclude Include="..\..\xbmc\FileSystem\PlaylistFileDirectory.h">
      <Filter>filesystem</Filter>
    </ClInclude>
    <ClInclude Include="..\..\xbmc\FileSystem\PluginDirectory.h">
      <Filter>filesystem</Filter>
    </ClInclude>
    <ClInclude Include="..\..\xbmc\FileSystem\RarDirectory.h">
      <Filter>filesystem</Filter>
    </ClInclude>
    <ClInclude Include="..\..\xbmc\FileSystem\RarManager.h">
      <Filter>filesystem</Filter>
    </ClInclude>
    <ClInclude Include="..\..\xbmc\FileSystem\RSSDirectory.h">
      <Filter>filesystem</Filter>
    </ClInclude>
    <ClInclude Include="..\..\xbmc\FileSystem\RTVDirectory.h">
      <Filter>filesystem</Filter>
    </ClInclude>
    <ClInclude Include="..\..\xbmc\FileSystem\SAPDirectory.h">
      <Filter>filesystem</Filter>
    </ClInclude>
    <ClInclude Include="..\..\xbmc\FileSystem\SAPFile.h">
      <Filter>filesystem</Filter>
    </ClInclude>
    <ClInclude Include="..\..\xbmc\FileSystem\SFTPDirectory.h">
      <Filter>filesystem</Filter>
    </ClInclude>
    <ClInclude Include="..\..\xbmc\FileSystem\SIDFileDirectory.h">
      <Filter>filesystem</Filter>
    </ClInclude>
    <ClInclude Include="..\..\xbmc\FileSystem\SmartPlaylistDirectory.h">
      <Filter>filesystem</Filter>
    </ClInclude>
    <ClInclude Include="..\..\xbmc\FileSystem\SpecialProtocol.h">
      <Filter>filesystem</Filter>
    </ClInclude>
    <ClInclude Include="..\..\xbmc\FileSystem\SpecialProtocolDirectory.h">
      <Filter>filesystem</Filter>
    </ClInclude>
    <ClInclude Include="..\..\xbmc\FileSystem\StackDirectory.h">
      <Filter>filesystem</Filter>
    </ClInclude>
    <ClInclude Include="..\..\xbmc\FileSystem\UPnPDirectory.h">
      <Filter>filesystem</Filter>
    </ClInclude>
    <ClInclude Include="..\..\xbmc\FileSystem\VideoDatabaseDirectory.h">
      <Filter>filesystem</Filter>
    </ClInclude>
    <ClInclude Include="..\..\xbmc\FileSystem\VirtualPathDirectory.h">
      <Filter>filesystem</Filter>
    </ClInclude>
    <ClInclude Include="..\..\xbmc\FileSystem\VTPDirectory.h">
      <Filter>filesystem</Filter>
    </ClInclude>
    <ClInclude Include="..\..\xbmc\FileSystem\VTPFile.h">
      <Filter>filesystem</Filter>
    </ClInclude>
    <ClInclude Include="..\..\xbmc\FileSystem\VTPSession.h">
      <Filter>filesystem</Filter>
    </ClInclude>
    <ClInclude Include="..\..\xbmc\FileSystem\XBMSDirectory.h">
      <Filter>filesystem</Filter>
    </ClInclude>
    <ClInclude Include="..\..\xbmc\FileSystem\ZipDirectory.h">
      <Filter>filesystem</Filter>
    </ClInclude>
    <ClInclude Include="..\..\xbmc\FileSystem\ZipManager.h">
      <Filter>filesystem</Filter>
    </ClInclude>
    <ClInclude Include="..\..\xbmc\FileSystem\MusicDatabaseDirectory\DirectoryNode.h">
      <Filter>filesystem\MusicDatabaseDirectory</Filter>
    </ClInclude>
    <ClInclude Include="..\..\xbmc\FileSystem\MusicDatabaseDirectory\DirectoryNodeAlbum.h">
      <Filter>filesystem\MusicDatabaseDirectory</Filter>
    </ClInclude>
    <ClInclude Include="..\..\xbmc\FileSystem\MusicDatabaseDirectory\DirectoryNodeAlbumCompilations.h">
      <Filter>filesystem\MusicDatabaseDirectory</Filter>
    </ClInclude>
    <ClInclude Include="..\..\xbmc\FileSystem\MusicDatabaseDirectory\DirectoryNodeAlbumCompilationsSongs.h">
      <Filter>filesystem\MusicDatabaseDirectory</Filter>
    </ClInclude>
    <ClInclude Include="..\..\xbmc\FileSystem\MusicDatabaseDirectory\DirectoryNodeAlbumRecentlyAdded.h">
      <Filter>filesystem\MusicDatabaseDirectory</Filter>
    </ClInclude>
    <ClInclude Include="..\..\xbmc\FileSystem\MusicDatabaseDirectory\DirectoryNodeAlbumRecentlyAddedSong.h">
      <Filter>filesystem\MusicDatabaseDirectory</Filter>
    </ClInclude>
    <ClInclude Include="..\..\xbmc\FileSystem\MusicDatabaseDirectory\DirectoryNodeAlbumRecentlyPlayed.h">
      <Filter>filesystem\MusicDatabaseDirectory</Filter>
    </ClInclude>
    <ClInclude Include="..\..\xbmc\FileSystem\MusicDatabaseDirectory\DirectoryNodeAlbumRecentlyPlayedSong.h">
      <Filter>filesystem\MusicDatabaseDirectory</Filter>
    </ClInclude>
    <ClInclude Include="..\..\xbmc\FileSystem\MusicDatabaseDirectory\DirectoryNodeAlbumTop100.h">
      <Filter>filesystem\MusicDatabaseDirectory</Filter>
    </ClInclude>
    <ClInclude Include="..\..\xbmc\FileSystem\MusicDatabaseDirectory\DirectoryNodeAlbumTop100Song.h">
      <Filter>filesystem\MusicDatabaseDirectory</Filter>
    </ClInclude>
    <ClInclude Include="..\..\xbmc\FileSystem\MusicDatabaseDirectory\DirectoryNodeArtist.h">
      <Filter>filesystem\MusicDatabaseDirectory</Filter>
    </ClInclude>
    <ClInclude Include="..\..\xbmc\FileSystem\MusicDatabaseDirectory\DirectoryNodeGenre.h">
      <Filter>filesystem\MusicDatabaseDirectory</Filter>
    </ClInclude>
    <ClInclude Include="..\..\xbmc\FileSystem\MusicDatabaseDirectory\DirectoryNodeOverview.h">
      <Filter>filesystem\MusicDatabaseDirectory</Filter>
    </ClInclude>
    <ClInclude Include="..\..\xbmc\FileSystem\MusicDatabaseDirectory\DirectoryNodeRoot.h">
      <Filter>filesystem\MusicDatabaseDirectory</Filter>
    </ClInclude>
    <ClInclude Include="..\..\xbmc\FileSystem\MusicDatabaseDirectory\DirectoryNodeSingles.h">
      <Filter>filesystem\MusicDatabaseDirectory</Filter>
    </ClInclude>
    <ClInclude Include="..\..\xbmc\FileSystem\MusicDatabaseDirectory\DirectoryNodeSong.h">
      <Filter>filesystem\MusicDatabaseDirectory</Filter>
    </ClInclude>
    <ClInclude Include="..\..\xbmc\FileSystem\MusicDatabaseDirectory\DirectoryNodeSongTop100.h">
      <Filter>filesystem\MusicDatabaseDirectory</Filter>
    </ClInclude>
    <ClInclude Include="..\..\xbmc\FileSystem\MusicDatabaseDirectory\DirectoryNodeTop100.h">
      <Filter>filesystem\MusicDatabaseDirectory</Filter>
    </ClInclude>
    <ClInclude Include="..\..\xbmc\FileSystem\MusicDatabaseDirectory\DirectoryNodeYear.h">
      <Filter>filesystem\MusicDatabaseDirectory</Filter>
    </ClInclude>
    <ClInclude Include="..\..\xbmc\FileSystem\MusicDatabaseDirectory\DirectoryNodeYearAlbum.h">
      <Filter>filesystem\MusicDatabaseDirectory</Filter>
    </ClInclude>
    <ClInclude Include="..\..\xbmc\FileSystem\MusicDatabaseDirectory\DirectoryNodeYearSong.h">
      <Filter>filesystem\MusicDatabaseDirectory</Filter>
    </ClInclude>
    <ClInclude Include="..\..\xbmc\FileSystem\MusicDatabaseDirectory\QueryParams.h">
      <Filter>filesystem\MusicDatabaseDirectory</Filter>
    </ClInclude>
    <ClInclude Include="..\..\xbmc\FileSystem\VideoDatabaseDirectory\DirectoryNode.h">
      <Filter>filesystem\VideoDatabaseDirectory</Filter>
    </ClInclude>
    <ClInclude Include="..\..\xbmc\FileSystem\VideoDatabaseDirectory\DirectoryNodeActor.h">
      <Filter>filesystem\VideoDatabaseDirectory</Filter>
    </ClInclude>
    <ClInclude Include="..\..\xbmc\FileSystem\VideoDatabaseDirectory\DirectoryNodeDirector.h">
      <Filter>filesystem\VideoDatabaseDirectory</Filter>
    </ClInclude>
    <ClInclude Include="..\..\xbmc\FileSystem\VideoDatabaseDirectory\DirectoryNodeEpisodes.h">
      <Filter>filesystem\VideoDatabaseDirectory</Filter>
    </ClInclude>
    <ClInclude Include="..\..\xbmc\FileSystem\VideoDatabaseDirectory\DirectoryNodeGenre.h">
      <Filter>filesystem\VideoDatabaseDirectory</Filter>
    </ClInclude>
    <ClInclude Include="..\..\xbmc\FileSystem\VideoDatabaseDirectory\DirectoryNodeMoviesOverview.h">
      <Filter>filesystem\VideoDatabaseDirectory</Filter>
    </ClInclude>
    <ClInclude Include="..\..\xbmc\FileSystem\VideoDatabaseDirectory\DirectoryNodeMusicVideoAlbum.h">
      <Filter>filesystem\VideoDatabaseDirectory</Filter>
    </ClInclude>
    <ClInclude Include="..\..\xbmc\FileSystem\VideoDatabaseDirectory\DirectoryNodeMusicVideosOverview.h">
      <Filter>filesystem\VideoDatabaseDirectory</Filter>
    </ClInclude>
    <ClInclude Include="..\..\xbmc\FileSystem\VideoDatabaseDirectory\DirectoryNodeOverview.h">
      <Filter>filesystem\VideoDatabaseDirectory</Filter>
    </ClInclude>
    <ClInclude Include="..\..\xbmc\FileSystem\VideoDatabaseDirectory\DirectoryNodeRecentlyAddedEpisodes.h">
      <Filter>filesystem\VideoDatabaseDirectory</Filter>
    </ClInclude>
    <ClInclude Include="..\..\xbmc\FileSystem\VideoDatabaseDirectory\DirectoryNodeRecentlyAddedMovies.h">
      <Filter>filesystem\VideoDatabaseDirectory</Filter>
    </ClInclude>
    <ClInclude Include="..\..\xbmc\FileSystem\VideoDatabaseDirectory\DirectoryNodeRecentlyAddedMusicVideos.h">
      <Filter>filesystem\VideoDatabaseDirectory</Filter>
    </ClInclude>
    <ClInclude Include="..\..\xbmc\FileSystem\VideoDatabaseDirectory\DirectoryNodeRoot.h">
      <Filter>filesystem\VideoDatabaseDirectory</Filter>
    </ClInclude>
    <ClInclude Include="..\..\xbmc\FileSystem\VideoDatabaseDirectory\DirectoryNodeSeasons.h">
      <Filter>filesystem\VideoDatabaseDirectory</Filter>
    </ClInclude>
    <ClInclude Include="..\..\xbmc\FileSystem\VideoDatabaseDirectory\DirectoryNodeSets.h">
      <Filter>filesystem\VideoDatabaseDirectory</Filter>
    </ClInclude>
    <ClInclude Include="..\..\xbmc\FileSystem\VideoDatabaseDirectory\DirectoryNodeStudio.h">
      <Filter>filesystem\VideoDatabaseDirectory</Filter>
    </ClInclude>
    <ClInclude Include="..\..\xbmc\FileSystem\VideoDatabaseDirectory\DirectoryNodeTitleMovies.h">
      <Filter>filesystem\VideoDatabaseDirectory</Filter>
    </ClInclude>
    <ClInclude Include="..\..\xbmc\FileSystem\VideoDatabaseDirectory\DirectoryNodeTitleMusicVideos.h">
      <Filter>filesystem\VideoDatabaseDirectory</Filter>
    </ClInclude>
    <ClInclude Include="..\..\xbmc\FileSystem\VideoDatabaseDirectory\DirectoryNodeTitleTvShows.h">
      <Filter>filesystem\VideoDatabaseDirectory</Filter>
    </ClInclude>
    <ClInclude Include="..\..\xbmc\FileSystem\VideoDatabaseDirectory\DirectoryNodeTvShowsOverview.h">
      <Filter>filesystem\VideoDatabaseDirectory</Filter>
    </ClInclude>
    <ClInclude Include="..\..\xbmc\FileSystem\VideoDatabaseDirectory\DirectoryNodeYear.h">
      <Filter>filesystem\VideoDatabaseDirectory</Filter>
    </ClInclude>
    <ClInclude Include="..\..\xbmc\FileSystem\VideoDatabaseDirectory\QueryParams.h">
      <Filter>filesystem\VideoDatabaseDirectory</Filter>
    </ClInclude>
    <ClInclude Include="..\..\xbmc\addons\Addon.h">
      <Filter>addons</Filter>
    </ClInclude>
    <ClInclude Include="..\..\xbmc\addons\AddonDll.h">
      <Filter>addons</Filter>
    </ClInclude>
    <ClInclude Include="..\..\xbmc\addons\AddonManager.h">
      <Filter>addons</Filter>
    </ClInclude>
    <ClInclude Include="..\..\xbmc\addons\AddonStatusHandler.h">
      <Filter>addons</Filter>
    </ClInclude>
    <ClInclude Include="..\..\xbmc\addons\DllAddon.h">
      <Filter>addons</Filter>
    </ClInclude>
    <ClInclude Include="..\..\xbmc\addons\IAddon.h">
      <Filter>addons</Filter>
    </ClInclude>
    <ClInclude Include="..\..\xbmc\addons\Scraper.h">
      <Filter>addons</Filter>
    </ClInclude>
    <ClInclude Include="..\..\xbmc\addons\ScreenSaver.h">
      <Filter>addons</Filter>
    </ClInclude>
    <ClInclude Include="..\..\xbmc\addons\Visualisation.h">
      <Filter>addons</Filter>
    </ClInclude>
    <ClInclude Include="..\..\xbmc\addons\Repository.h">
      <Filter>addons</Filter>
    </ClInclude>
    <ClInclude Include="..\..\xbmc\addons\Skin.h">
      <Filter>addons</Filter>
    </ClInclude>
    <ClInclude Include="..\..\xbmc\FileSystem\VideoDatabaseDirectory\DirectoryNodeCountry.h">
      <Filter>filesystem\VideoDatabaseDirectory</Filter>
    </ClInclude>
    <ClInclude Include="..\..\xbmc\cdrip\DllFlacEnc.h">
      <Filter>cores\paplayer</Filter>
    </ClInclude>
    <ClInclude Include="..\..\xbmc\addons\PluginSource.h">
      <Filter>addons</Filter>
    </ClInclude>
    <ClInclude Include="..\..\xbmc\cores\dvdplayer\DVDCodecs\Video\CrystalHD.h">
      <Filter>cores\dvdplayer\DVDCodecs\Video</Filter>
    </ClInclude>
    <ClInclude Include="..\..\xbmc\cores\VideoRenderers\VideoShaders\WinVideoFilter.h">
      <Filter>cores\VideoRenderers\Shaders</Filter>
    </ClInclude>
    <ClInclude Include="..\..\xbmc\cores\dvdplayer\DVDSubtitles\DVDSubtitleTagMicroDVD.h">
      <Filter>cores\dvdplayer\DVDSubtitles</Filter>
    </ClInclude>
    <ClInclude Include="..\..\xbmc\cores\dvdplayer\DVDSubtitles\DVDSubtitleTagSami.h">
      <Filter>cores\dvdplayer\DVDSubtitles</Filter>
    </ClInclude>
    <ClInclude Include="..\..\xbmc\cores\dvdplayer\DVDInputStreams\DVDInputStreamBluray.h">
      <Filter>cores\dvdplayer\DVDInputStreams</Filter>
    </ClInclude>
    <ClInclude Include="..\..\xbmc\addons\Service.h">
      <Filter>addons</Filter>
    </ClInclude>
    <ClInclude Include="..\..\xbmc\guilib\GUIDialog.h">
      <Filter>guilib</Filter>
    </ClInclude>
    <ClInclude Include="..\..\xbmc\music\karaoke\cdgdata.h">
      <Filter>music\karaoke</Filter>
    </ClInclude>
    <ClInclude Include="..\..\xbmc\music\karaoke\GUIDialogKaraokeSongSelector.h">
      <Filter>music\karaoke</Filter>
    </ClInclude>
    <ClInclude Include="..\..\xbmc\music\karaoke\GUIWindowKaraokeLyrics.h">
      <Filter>music\karaoke</Filter>
    </ClInclude>
    <ClInclude Include="..\..\xbmc\music\karaoke\karaokelyrics.h">
      <Filter>music\karaoke</Filter>
    </ClInclude>
    <ClInclude Include="..\..\xbmc\music\karaoke\karaokelyricscdg.h">
      <Filter>music\karaoke</Filter>
    </ClInclude>
    <ClInclude Include="..\..\xbmc\music\karaoke\karaokelyricsfactory.h">
      <Filter>music\karaoke</Filter>
    </ClInclude>
    <ClInclude Include="..\..\xbmc\music\karaoke\karaokelyricsmanager.h">
      <Filter>music\karaoke</Filter>
    </ClInclude>
    <ClInclude Include="..\..\xbmc\music\karaoke\karaokelyricstext.h">
      <Filter>music\karaoke</Filter>
    </ClInclude>
    <ClInclude Include="..\..\xbmc\music\karaoke\karaokelyricstextkar.h">
      <Filter>music\karaoke</Filter>
    </ClInclude>
    <ClInclude Include="..\..\xbmc\music\karaoke\karaokelyricstextlrc.h">
      <Filter>music\karaoke</Filter>
    </ClInclude>
    <ClInclude Include="..\..\xbmc\music\karaoke\karaokelyricstextustar.h">
      <Filter>music\karaoke</Filter>
    </ClInclude>
    <ClInclude Include="..\..\xbmc\music\karaoke\karaokewindowbackground.h">
      <Filter>music\karaoke</Filter>
    </ClInclude>
    <ClInclude Include="..\..\lib\win32\sqlite\sqlite3.h">
      <Filter>libs\sqlite</Filter>
    </ClInclude>
    <ClInclude Include="..\..\xbmc\dbwrappers\Database.h">
      <Filter>database</Filter>
    </ClInclude>
    <ClInclude Include="..\..\xbmc\dbwrappers\dataset.h">
      <Filter>database</Filter>
    </ClInclude>
    <ClInclude Include="..\..\xbmc\dbwrappers\qry_dat.h">
      <Filter>database</Filter>
    </ClInclude>
    <ClInclude Include="..\..\xbmc\music\Album.h">
      <Filter>music</Filter>
    </ClInclude>
    <ClInclude Include="..\..\xbmc\music\Artist.h">
      <Filter>music</Filter>
    </ClInclude>
    <ClInclude Include="..\..\xbmc\music\GUIViewStateMusic.h">
      <Filter>music</Filter>
    </ClInclude>
    <ClInclude Include="..\..\xbmc\music\LastFmManager.h">
      <Filter>music</Filter>
    </ClInclude>
    <ClInclude Include="..\..\xbmc\music\MusicInfoLoader.h">
      <Filter>music</Filter>
    </ClInclude>
    <ClInclude Include="..\..\xbmc\music\Song.h">
      <Filter>music</Filter>
    </ClInclude>
    <ClInclude Include="..\..\xbmc\cdrip\EncoderWav.h">
      <Filter>cdrip</Filter>
    </ClInclude>
    <ClInclude Include="..\..\xbmc\cdrip\CDDAReader.h">
      <Filter>cdrip</Filter>
    </ClInclude>
    <ClInclude Include="..\..\xbmc\cdrip\CDDARipper.h">
      <Filter>cdrip</Filter>
    </ClInclude>
    <ClInclude Include="..\..\xbmc\cdrip\DllLameenc.h">
      <Filter>cdrip</Filter>
    </ClInclude>
    <ClInclude Include="..\..\xbmc\cdrip\DllOgg.h">
      <Filter>cdrip</Filter>
    </ClInclude>
    <ClInclude Include="..\..\xbmc\cdrip\DllVorbis.h">
      <Filter>cdrip</Filter>
    </ClInclude>
    <ClInclude Include="..\..\xbmc\cdrip\DllVorbisEnc.h">
      <Filter>cdrip</Filter>
    </ClInclude>
    <ClInclude Include="..\..\xbmc\cdrip\Encoder.h">
      <Filter>cdrip</Filter>
    </ClInclude>
    <ClInclude Include="..\..\xbmc\cdrip\EncoderFlac.h">
      <Filter>cdrip</Filter>
    </ClInclude>
    <ClInclude Include="..\..\xbmc\cdrip\EncoderLame.h">
      <Filter>cdrip</Filter>
    </ClInclude>
    <ClInclude Include="..\..\xbmc\cdrip\EncoderVorbis.h">
      <Filter>cdrip</Filter>
    </ClInclude>
    <ClInclude Include="..\..\xbmc\addons\DllLibCPluff.h">
      <Filter>addons</Filter>
    </ClInclude>
    <ClInclude Include="..\..\xbmc\addons\GUIDialogAddonInfo.h">
      <Filter>addons</Filter>
    </ClInclude>
    <ClInclude Include="..\..\xbmc\addons\GUIDialogAddonSettings.h">
      <Filter>addons</Filter>
    </ClInclude>
    <ClInclude Include="..\..\xbmc\dialogs\GUIDialogBoxBase.h">
      <Filter>dialogs</Filter>
    </ClInclude>
    <ClInclude Include="..\..\xbmc\dialogs\GUIDialogBusy.h">
      <Filter>dialogs</Filter>
    </ClInclude>
    <ClInclude Include="..\..\xbmc\dialogs\GUIDialogButtonMenu.h">
      <Filter>dialogs</Filter>
    </ClInclude>
    <ClInclude Include="..\..\xbmc\dialogs\GUIDialogContextMenu.h">
      <Filter>dialogs</Filter>
    </ClInclude>
    <ClInclude Include="..\..\xbmc\dialogs\GUIDialogFavourites.h">
      <Filter>dialogs</Filter>
    </ClInclude>
    <ClInclude Include="..\..\xbmc\dialogs\GUIDialogFileBrowser.h">
      <Filter>dialogs</Filter>
    </ClInclude>
    <ClInclude Include="..\..\xbmc\dialogs\GUIDialogGamepad.h">
      <Filter>dialogs</Filter>
    </ClInclude>
    <ClInclude Include="..\..\xbmc\dialogs\GUIDialogKaiToast.h">
      <Filter>dialogs</Filter>
    </ClInclude>
    <ClInclude Include="..\..\xbmc\dialogs\GUIDialogKeyboard.h">
      <Filter>dialogs</Filter>
    </ClInclude>
    <ClInclude Include="..\..\xbmc\dialogs\GUIDialogMediaSource.h">
      <Filter>dialogs</Filter>
    </ClInclude>
    <ClInclude Include="..\..\xbmc\dialogs\GUIDialogMuteBug.h">
      <Filter>dialogs</Filter>
    </ClInclude>
    <ClInclude Include="..\..\xbmc\dialogs\GUIDialogNumeric.h">
      <Filter>dialogs</Filter>
    </ClInclude>
    <ClInclude Include="..\..\xbmc\dialogs\GUIDialogOK.h">
      <Filter>dialogs</Filter>
    </ClInclude>
    <ClInclude Include="..\..\xbmc\dialogs\GUIDialogPlayerControls.h">
      <Filter>dialogs</Filter>
    </ClInclude>
    <ClInclude Include="..\..\xbmc\dialogs\GUIDialogProgress.h">
      <Filter>dialogs</Filter>
    </ClInclude>
    <ClInclude Include="..\..\xbmc\dialogs\GUIDialogSeekBar.h">
      <Filter>dialogs</Filter>
    </ClInclude>
    <ClInclude Include="..\..\xbmc\dialogs\GUIDialogSelect.h">
      <Filter>dialogs</Filter>
    </ClInclude>
    <ClInclude Include="..\..\xbmc\dialogs\GUIDialogSlider.h">
      <Filter>dialogs</Filter>
    </ClInclude>
    <ClInclude Include="..\..\xbmc\dialogs\GUIDialogSmartPlaylistEditor.h">
      <Filter>dialogs</Filter>
    </ClInclude>
    <ClInclude Include="..\..\xbmc\dialogs\GUIDialogSmartPlaylistRule.h">
      <Filter>dialogs</Filter>
    </ClInclude>
    <ClInclude Include="..\..\xbmc\dialogs\GUIDialogSubMenu.h">
      <Filter>dialogs</Filter>
    </ClInclude>
    <ClInclude Include="..\..\xbmc\dialogs\GUIDialogTextViewer.h">
      <Filter>dialogs</Filter>
    </ClInclude>
    <ClInclude Include="..\..\xbmc\dialogs\GUIDialogVolumeBar.h">
      <Filter>dialogs</Filter>
    </ClInclude>
    <ClInclude Include="..\..\xbmc\dialogs\GUIDialogYesNo.h">
      <Filter>dialogs</Filter>
    </ClInclude>
    <ClInclude Include="..\..\xbmc\filesystem\ILiveTV.h">
      <Filter>filesystem</Filter>
    </ClInclude>
    <ClInclude Include="..\..\xbmc\filesystem\zconf.h">
      <Filter>filesystem</Filter>
    </ClInclude>
    <ClInclude Include="..\..\xbmc\filesystem\ZeroconfDirectory.h">
      <Filter>filesystem</Filter>
    </ClInclude>
    <ClInclude Include="..\..\xbmc\Application.h" />
    <ClInclude Include="..\..\xbmc\system.h" />
    <ClInclude Include="..\..\xbmc\guilib\AnimatedGif.h">
      <Filter>guilib</Filter>
    </ClInclude>
    <ClInclude Include="..\..\xbmc\guilib\AudioContext.h">
      <Filter>guilib</Filter>
    </ClInclude>
    <ClInclude Include="..\..\xbmc\guilib\D3DResource.h">
      <Filter>guilib</Filter>
    </ClInclude>
    <ClInclude Include="..\..\xbmc\guilib\DDSImage.h">
      <Filter>guilib</Filter>
    </ClInclude>
    <ClInclude Include="..\..\xbmc\guilib\DirectXGraphics.h">
      <Filter>guilib</Filter>
    </ClInclude>
    <ClInclude Include="..\..\xbmc\guilib\FrameBufferObject.h">
      <Filter>guilib</Filter>
    </ClInclude>
    <ClInclude Include="..\..\xbmc\guilib\Geometry.h">
      <Filter>guilib</Filter>
    </ClInclude>
    <ClInclude Include="..\..\xbmc\guilib\gui3d.h">
      <Filter>guilib</Filter>
    </ClInclude>
    <ClInclude Include="..\..\xbmc\guilib\GUIActionDescriptor.h">
      <Filter>guilib</Filter>
    </ClInclude>
    <ClInclude Include="..\..\xbmc\guilib\GUIAudioManager.h">
      <Filter>guilib</Filter>
    </ClInclude>
    <ClInclude Include="..\..\xbmc\guilib\GUIBaseContainer.h">
      <Filter>guilib</Filter>
    </ClInclude>
    <ClInclude Include="..\..\xbmc\guilib\GUIBorderedImage.h">
      <Filter>guilib</Filter>
    </ClInclude>
    <ClInclude Include="..\..\xbmc\guilib\GUIButtonControl.h">
      <Filter>guilib</Filter>
    </ClInclude>
    <ClInclude Include="..\..\xbmc\guilib\GUIButtonScroller.h">
      <Filter>guilib</Filter>
    </ClInclude>
    <ClInclude Include="..\..\xbmc\guilib\GUICallback.h">
      <Filter>guilib</Filter>
    </ClInclude>
    <ClInclude Include="..\..\xbmc\guilib\GUICheckMarkControl.h">
      <Filter>guilib</Filter>
    </ClInclude>
    <ClInclude Include="..\..\xbmc\guilib\GUIColorManager.h">
      <Filter>guilib</Filter>
    </ClInclude>
    <ClInclude Include="..\..\xbmc\guilib\GUIControl.h">
      <Filter>guilib</Filter>
    </ClInclude>
    <ClInclude Include="..\..\xbmc\guilib\GUIControlFactory.h">
      <Filter>guilib</Filter>
    </ClInclude>
    <ClInclude Include="..\..\xbmc\guilib\GUIControlGroup.h">
      <Filter>guilib</Filter>
    </ClInclude>
    <ClInclude Include="..\..\xbmc\guilib\GUIControlGroupList.h">
      <Filter>guilib</Filter>
    </ClInclude>
    <ClInclude Include="..\..\xbmc\guilib\GUIControlProfiler.h">
      <Filter>guilib</Filter>
    </ClInclude>
    <ClInclude Include="..\..\xbmc\guilib\GUIEditControl.h">
      <Filter>guilib</Filter>
    </ClInclude>
    <ClInclude Include="..\..\xbmc\guilib\GUIFadeLabelControl.h">
      <Filter>guilib</Filter>
    </ClInclude>
    <ClInclude Include="..\..\xbmc\guilib\GUIFixedListContainer.h">
      <Filter>guilib</Filter>
    </ClInclude>
    <ClInclude Include="..\..\xbmc\guilib\GUIFont.h">
      <Filter>guilib</Filter>
    </ClInclude>
    <ClInclude Include="..\..\xbmc\guilib\GUIFontManager.h">
      <Filter>guilib</Filter>
    </ClInclude>
    <ClInclude Include="..\..\xbmc\guilib\GUIImage.h">
      <Filter>guilib</Filter>
    </ClInclude>
    <ClInclude Include="..\..\xbmc\guilib\GUIIncludes.h">
      <Filter>guilib</Filter>
    </ClInclude>
    <ClInclude Include="..\..\xbmc\guilib\GUIInfoTypes.h">
      <Filter>guilib</Filter>
    </ClInclude>
    <ClInclude Include="..\..\xbmc\guilib\GUILabel.h">
      <Filter>guilib</Filter>
    </ClInclude>
    <ClInclude Include="..\..\xbmc\guilib\GUILabelControl.h">
      <Filter>guilib</Filter>
    </ClInclude>
    <ClInclude Include="..\..\xbmc\guilib\GUIListContainer.h">
      <Filter>guilib</Filter>
    </ClInclude>
    <ClInclude Include="..\..\xbmc\guilib\GUIListGroup.h">
      <Filter>guilib</Filter>
    </ClInclude>
    <ClInclude Include="..\..\xbmc\guilib\GUIListItem.h">
      <Filter>guilib</Filter>
    </ClInclude>
    <ClInclude Include="..\..\xbmc\guilib\GUIListItemLayout.h">
      <Filter>guilib</Filter>
    </ClInclude>
    <ClInclude Include="..\..\xbmc\guilib\GUIListLabel.h">
      <Filter>guilib</Filter>
    </ClInclude>
    <ClInclude Include="..\..\xbmc\guilib\GUIMessage.h">
      <Filter>guilib</Filter>
    </ClInclude>
    <ClInclude Include="..\..\xbmc\guilib\GUIMoverControl.h">
      <Filter>guilib</Filter>
    </ClInclude>
    <ClInclude Include="..\..\xbmc\guilib\GUIMultiImage.h">
      <Filter>guilib</Filter>
    </ClInclude>
    <ClInclude Include="..\..\xbmc\guilib\GUIMultiSelectText.h">
      <Filter>guilib</Filter>
    </ClInclude>
    <ClInclude Include="..\..\xbmc\guilib\GUIPanelContainer.h">
      <Filter>guilib</Filter>
    </ClInclude>
    <ClInclude Include="..\..\xbmc\guilib\GUIProgressControl.h">
      <Filter>guilib</Filter>
    </ClInclude>
    <ClInclude Include="..\..\xbmc\guilib\GUIRadioButtonControl.h">
      <Filter>guilib</Filter>
    </ClInclude>
    <ClInclude Include="..\..\xbmc\guilib\GUIRenderingControl.h">
      <Filter>guilib</Filter>
    </ClInclude>
    <ClInclude Include="..\..\xbmc\guilib\GUIResizeControl.h">
      <Filter>guilib</Filter>
    </ClInclude>
    <ClInclude Include="..\..\xbmc\guilib\GUIRSSControl.h">
      <Filter>guilib</Filter>
    </ClInclude>
    <ClInclude Include="..\..\xbmc\guilib\GUIScrollBarControl.h">
      <Filter>guilib</Filter>
    </ClInclude>
    <ClInclude Include="..\..\xbmc\guilib\GUISelectButtonControl.h">
      <Filter>guilib</Filter>
    </ClInclude>
    <ClInclude Include="..\..\xbmc\guilib\GUISettingsSliderControl.h">
      <Filter>guilib</Filter>
    </ClInclude>
    <ClInclude Include="..\..\xbmc\guilib\GUIShader.h">
      <Filter>guilib</Filter>
    </ClInclude>
    <ClInclude Include="..\..\xbmc\guilib\GUISliderControl.h">
      <Filter>guilib</Filter>
    </ClInclude>
    <ClInclude Include="..\..\xbmc\guilib\GUISound.h">
      <Filter>guilib</Filter>
    </ClInclude>
    <ClInclude Include="..\..\xbmc\guilib\GUISpinControl.h">
      <Filter>guilib</Filter>
    </ClInclude>
    <ClInclude Include="..\..\xbmc\guilib\GUISpinControlEx.h">
      <Filter>guilib</Filter>
    </ClInclude>
    <ClInclude Include="..\..\xbmc\guilib\GUIStandardWindow.h">
      <Filter>guilib</Filter>
    </ClInclude>
    <ClInclude Include="..\..\xbmc\guilib\GUIStaticItem.h">
      <Filter>guilib</Filter>
    </ClInclude>
    <ClInclude Include="..\..\xbmc\guilib\GUITextBox.h">
      <Filter>guilib</Filter>
    </ClInclude>
    <ClInclude Include="..\..\xbmc\guilib\GUITextLayout.h">
      <Filter>guilib</Filter>
    </ClInclude>
    <ClInclude Include="..\..\xbmc\guilib\GUIToggleButtonControl.h">
      <Filter>guilib</Filter>
    </ClInclude>
    <ClInclude Include="..\..\xbmc\guilib\GUIVideoControl.h">
      <Filter>guilib</Filter>
    </ClInclude>
    <ClInclude Include="..\..\xbmc\guilib\GUIVisualisationControl.h">
      <Filter>guilib</Filter>
    </ClInclude>
    <ClInclude Include="..\..\xbmc\guilib\GUIWindow.h">
      <Filter>guilib</Filter>
    </ClInclude>
    <ClInclude Include="..\..\xbmc\guilib\GUIWindowManager.h">
      <Filter>guilib</Filter>
    </ClInclude>
    <ClInclude Include="..\..\xbmc\guilib\GUIWrappingListContainer.h">
      <Filter>guilib</Filter>
    </ClInclude>
    <ClInclude Include="..\..\xbmc\guilib\IAudioDeviceChangedCallback.h">
      <Filter>guilib</Filter>
    </ClInclude>
    <ClInclude Include="..\..\xbmc\guilib\IMsgTargetCallback.h">
      <Filter>guilib</Filter>
    </ClInclude>
    <ClInclude Include="..\..\xbmc\guilib\IWindowManagerCallback.h">
      <Filter>guilib</Filter>
    </ClInclude>
    <ClInclude Include="..\..\xbmc\guilib\Key.h">
      <Filter>guilib</Filter>
    </ClInclude>
    <ClInclude Include="..\..\xbmc\guilib\LocalizeStrings.h">
      <Filter>guilib</Filter>
    </ClInclude>
    <ClInclude Include="..\..\xbmc\guilib\MatrixGLES.h">
      <Filter>guilib</Filter>
    </ClInclude>
    <ClInclude Include="..\..\xbmc\guilib\Resolution.h">
      <Filter>guilib</Filter>
    </ClInclude>
    <ClInclude Include="..\..\xbmc\guilib\Shader.h">
      <Filter>guilib</Filter>
    </ClInclude>
    <ClInclude Include="..\..\xbmc\guilib\TextureBundle.h">
      <Filter>guilib</Filter>
    </ClInclude>
    <ClInclude Include="..\..\xbmc\guilib\TextureBundleXBT.h">
      <Filter>guilib</Filter>
    </ClInclude>
    <ClInclude Include="..\..\xbmc\guilib\TextureBundleXPR.h">
      <Filter>guilib</Filter>
    </ClInclude>
    <ClInclude Include="..\..\xbmc\guilib\TransformMatrix.h">
      <Filter>guilib</Filter>
    </ClInclude>
    <ClInclude Include="..\..\xbmc\guilib\Tween.h">
      <Filter>guilib</Filter>
    </ClInclude>
    <ClInclude Include="..\..\xbmc\guilib\VisibleEffect.h">
      <Filter>guilib</Filter>
    </ClInclude>
    <ClInclude Include="..\..\xbmc\guilib\XBTF.h">
      <Filter>guilib</Filter>
    </ClInclude>
    <ClInclude Include="..\..\xbmc\guilib\XBTFReader.h">
      <Filter>guilib</Filter>
    </ClInclude>
    <ClInclude Include="..\..\xbmc\filesystem\Directory.h">
      <Filter>filesystem</Filter>
    </ClInclude>
    <ClInclude Include="..\..\xbmc\filesystem\DirectoryHistory.h">
      <Filter>filesystem</Filter>
    </ClInclude>
    <ClInclude Include="..\..\xbmc\filesystem\FactoryDirectory.h">
      <Filter>filesystem</Filter>
    </ClInclude>
    <ClInclude Include="..\..\xbmc\filesystem\File.h">
      <Filter>filesystem</Filter>
    </ClInclude>
    <ClInclude Include="..\..\xbmc\filesystem\FileFactory.h">
      <Filter>filesystem</Filter>
    </ClInclude>
    <ClInclude Include="..\..\xbmc\filesystem\FileHD.h">
      <Filter>filesystem</Filter>
    </ClInclude>
    <ClInclude Include="..\..\xbmc\filesystem\HDDirectory.h">
      <Filter>filesystem</Filter>
    </ClInclude>
    <ClInclude Include="..\..\xbmc\filesystem\IDirectory.h">
      <Filter>filesystem</Filter>
    </ClInclude>
    <ClInclude Include="..\..\xbmc\filesystem\IFile.h">
      <Filter>filesystem</Filter>
    </ClInclude>
    <ClInclude Include="..\..\xbmc\filesystem\IFileDirectory.h">
      <Filter>filesystem</Filter>
    </ClInclude>
    <ClInclude Include="..\..\xbmc\filesystem\iso9660.h">
      <Filter>filesystem</Filter>
    </ClInclude>
    <ClInclude Include="..\..\xbmc\filesystem\VirtualDirectory.h">
      <Filter>filesystem</Filter>
    </ClInclude>
    <ClInclude Include="..\..\xbmc\input\ButtonTranslator.h">
      <Filter>input</Filter>
    </ClInclude>
    <ClInclude Include="..\..\xbmc\input\KeyboardLayoutConfiguration.h">
      <Filter>input</Filter>
    </ClInclude>
    <ClInclude Include="..\..\xbmc\input\KeyboardStat.h">
      <Filter>input</Filter>
    </ClInclude>
    <ClInclude Include="..\..\xbmc\input\MouseStat.h">
      <Filter>input</Filter>
    </ClInclude>
    <ClInclude Include="..\..\xbmc\input\SDLJoystick.h">
      <Filter>input</Filter>
    </ClInclude>
    <ClInclude Include="..\..\xbmc\input\XBIRRemote.h">
      <Filter>input</Filter>
    </ClInclude>
    <ClInclude Include="..\..\xbmc\input\XBMC_keyboard.h">
      <Filter>input</Filter>
    </ClInclude>
    <ClInclude Include="..\..\xbmc\input\XBMC_keysym.h">
      <Filter>input</Filter>
    </ClInclude>
    <ClInclude Include="..\..\xbmc\input\XBMC_mouse.h">
      <Filter>input</Filter>
    </ClInclude>
    <ClInclude Include="..\..\xbmc\input\XBMC_vkeys.h">
      <Filter>input</Filter>
    </ClInclude>
    <ClInclude Include="..\..\xbmc\input\windows\IRServerSuite.h">
      <Filter>input\windows</Filter>
    </ClInclude>
    <ClInclude Include="..\..\xbmc\input\windows\IrssMessage.h">
      <Filter>input\windows</Filter>
    </ClInclude>
    <ClInclude Include="..\..\xbmc\interfaces\http-api\HttpApi.h">
      <Filter>interfaces\http-api</Filter>
    </ClInclude>
    <ClInclude Include="..\..\xbmc\interfaces\http-api\XBMChttp.h">
      <Filter>interfaces\http-api</Filter>
    </ClInclude>
    <ClInclude Include="..\..\xbmc\interfaces\json-rpc\AudioLibrary.h">
      <Filter>interfaces\json-rpc</Filter>
    </ClInclude>
    <ClInclude Include="..\..\xbmc\interfaces\json-rpc\AVPlayerOperations.h">
      <Filter>interfaces\json-rpc</Filter>
    </ClInclude>
    <ClInclude Include="..\..\xbmc\interfaces\json-rpc\AVPlaylistOperations.h">
      <Filter>interfaces\json-rpc</Filter>
    </ClInclude>
    <ClInclude Include="..\..\xbmc\interfaces\json-rpc\FileItemHandler.h">
      <Filter>interfaces\json-rpc</Filter>
    </ClInclude>
    <ClInclude Include="..\..\xbmc\interfaces\json-rpc\FileOperations.h">
      <Filter>interfaces\json-rpc</Filter>
    </ClInclude>
    <ClInclude Include="..\..\xbmc\interfaces\json-rpc\IClient.h">
      <Filter>interfaces\json-rpc</Filter>
    </ClInclude>
    <ClInclude Include="..\..\xbmc\interfaces\json-rpc\ITransportLayer.h">
      <Filter>interfaces\json-rpc</Filter>
    </ClInclude>
    <ClInclude Include="..\..\xbmc\interfaces\json-rpc\JSONRPC.h">
      <Filter>interfaces\json-rpc</Filter>
    </ClInclude>
    <ClInclude Include="..\..\xbmc\interfaces\json-rpc\JSONUtils.h">
      <Filter>interfaces\json-rpc</Filter>
    </ClInclude>
    <ClInclude Include="..\..\xbmc\interfaces\json-rpc\PicturePlayerOperations.h">
      <Filter>interfaces\json-rpc</Filter>
    </ClInclude>
    <ClInclude Include="..\..\xbmc\interfaces\json-rpc\PlayerOperations.h">
      <Filter>interfaces\json-rpc</Filter>
    </ClInclude>
    <ClInclude Include="..\..\xbmc\interfaces\json-rpc\PlaylistOperations.h">
      <Filter>interfaces\json-rpc</Filter>
    </ClInclude>
    <ClInclude Include="..\..\xbmc\interfaces\json-rpc\SystemOperations.h">
      <Filter>interfaces\json-rpc</Filter>
    </ClInclude>
    <ClInclude Include="..\..\xbmc\interfaces\json-rpc\VideoLibrary.h">
      <Filter>interfaces\json-rpc</Filter>
    </ClInclude>
    <ClInclude Include="..\..\xbmc\interfaces\json-rpc\XBMCOperations.h">
      <Filter>interfaces\json-rpc</Filter>
    </ClInclude>
    <ClInclude Include="..\..\xbmc\interfaces\python\XBPython.h">
      <Filter>interfaces\python</Filter>
    </ClInclude>
    <ClInclude Include="..\..\xbmc\interfaces\python\XBPythonDll.h">
      <Filter>interfaces\python</Filter>
    </ClInclude>
    <ClInclude Include="..\..\xbmc\interfaces\python\XBPyThread.h">
      <Filter>interfaces\python</Filter>
    </ClInclude>
    <ClInclude Include="..\..\xbmc\music\dialogs\GUIDialogMusicInfo.h">
      <Filter>music\dialogs</Filter>
    </ClInclude>
    <ClInclude Include="..\..\xbmc\music\dialogs\GUIDialogMusicOSD.h">
      <Filter>music\dialogs</Filter>
    </ClInclude>
    <ClInclude Include="..\..\xbmc\music\dialogs\GUIDialogMusicOverlay.h">
      <Filter>music\dialogs</Filter>
    </ClInclude>
    <ClInclude Include="..\..\xbmc\music\dialogs\GUIDialogMusicScan.h">
      <Filter>music\dialogs</Filter>
    </ClInclude>
    <ClInclude Include="..\..\xbmc\music\dialogs\GUIDialogSongInfo.h">
      <Filter>music\dialogs</Filter>
    </ClInclude>
    <ClInclude Include="..\..\xbmc\music\dialogs\GUIDialogVisualisationPresetList.h">
      <Filter>music\dialogs</Filter>
    </ClInclude>
    <ClInclude Include="..\..\xbmc\music\infoscanner\MusicAlbumInfo.h">
      <Filter>music\infoscanner</Filter>
    </ClInclude>
    <ClInclude Include="..\..\xbmc\music\infoscanner\MusicArtistInfo.h">
      <Filter>music\infoscanner</Filter>
    </ClInclude>
    <ClInclude Include="..\..\xbmc\music\infoscanner\MusicInfoScanner.h">
      <Filter>music\infoscanner</Filter>
    </ClInclude>
    <ClInclude Include="..\..\xbmc\music\infoscanner\MusicInfoScraper.h">
      <Filter>music\infoscanner</Filter>
    </ClInclude>
    <ClInclude Include="..\..\xbmc\music\windows\GUIWindowMusicBase.h">
      <Filter>music\windows</Filter>
    </ClInclude>
    <ClInclude Include="..\..\xbmc\music\windows\GUIWindowMusicNav.h">
      <Filter>music\windows</Filter>
    </ClInclude>
    <ClInclude Include="..\..\xbmc\music\windows\GUIWindowMusicPlaylist.h">
      <Filter>music\windows</Filter>
    </ClInclude>
    <ClInclude Include="..\..\xbmc\music\windows\GUIWindowMusicPlaylistEditor.h">
      <Filter>music\windows</Filter>
    </ClInclude>
    <ClInclude Include="..\..\xbmc\music\windows\GUIWindowMusicSongs.h">
      <Filter>music\windows</Filter>
    </ClInclude>
    <ClInclude Include="..\..\xbmc\music\windows\GUIWindowVisualisation.h">
      <Filter>music\windows</Filter>
    </ClInclude>
    <ClInclude Include="..\..\xbmc\music\tags\APEv2Tag.h">
      <Filter>music\tags</Filter>
    </ClInclude>
    <ClInclude Include="..\..\xbmc\music\tags\DllLibapetag.h">
      <Filter>music\tags</Filter>
    </ClInclude>
    <ClInclude Include="..\..\xbmc\music\tags\DllLibid3tag.h">
      <Filter>music\tags</Filter>
    </ClInclude>
    <ClInclude Include="..\..\xbmc\music\tags\FlacTag.h">
      <Filter>music\tags</Filter>
    </ClInclude>
    <ClInclude Include="..\..\xbmc\music\tags\Id3Tag.h">
      <Filter>music\tags</Filter>
    </ClInclude>
    <ClInclude Include="..\..\xbmc\music\tags\id3v1genre.h">
      <Filter>music\tags</Filter>
    </ClInclude>
    <ClInclude Include="..\..\xbmc\music\tags\ImusicInfoTagLoader.h">
      <Filter>music\tags</Filter>
    </ClInclude>
    <ClInclude Include="..\..\xbmc\music\tags\MusicInfoTag.h">
      <Filter>music\tags</Filter>
    </ClInclude>
    <ClInclude Include="..\..\xbmc\music\tags\MusicInfoTagLoaderAAC.h">
      <Filter>music\tags</Filter>
    </ClInclude>
    <ClInclude Include="..\..\xbmc\music\tags\MusicInfoTagLoaderApe.h">
      <Filter>music\tags</Filter>
    </ClInclude>
    <ClInclude Include="..\..\xbmc\music\tags\MusicInfoTagLoaderASAP.h">
      <Filter>music\tags</Filter>
    </ClInclude>
    <ClInclude Include="..\..\xbmc\music\tags\MusicInfoTagLoaderCDDA.h">
      <Filter>music\tags</Filter>
    </ClInclude>
    <ClInclude Include="..\..\xbmc\music\tags\MusicInfoTagLoaderDatabase.h">
      <Filter>music\tags</Filter>
    </ClInclude>
    <ClInclude Include="..\..\xbmc\music\tags\MusicInfoTagLoaderFactory.h">
      <Filter>music\tags</Filter>
    </ClInclude>
    <ClInclude Include="..\..\xbmc\music\tags\MusicInfoTagLoaderFlac.h">
      <Filter>music\tags</Filter>
    </ClInclude>
    <ClInclude Include="..\..\xbmc\music\tags\MusicInfoTagLoaderMidi.h">
      <Filter>music\tags</Filter>
    </ClInclude>
    <ClInclude Include="..\..\xbmc\music\tags\MusicInfoTagLoaderMod.h">
      <Filter>music\tags</Filter>
    </ClInclude>
    <ClInclude Include="..\..\xbmc\music\tags\MusicInfoTagLoaderMP3.h">
      <Filter>music\tags</Filter>
    </ClInclude>
    <ClInclude Include="..\..\xbmc\music\tags\MusicInfoTagLoaderMP4.h">
      <Filter>music\tags</Filter>
    </ClInclude>
    <ClInclude Include="..\..\xbmc\music\tags\MusicInfoTagLoaderMPC.h">
      <Filter>music\tags</Filter>
    </ClInclude>
    <ClInclude Include="..\..\xbmc\music\tags\MusicInfoTagLoaderNSF.h">
      <Filter>music\tags</Filter>
    </ClInclude>
    <ClInclude Include="..\..\xbmc\music\tags\MusicInfoTagLoaderOgg.h">
      <Filter>music\tags</Filter>
    </ClInclude>
    <ClInclude Include="..\..\xbmc\music\tags\MusicInfoTagLoaderShn.h">
      <Filter>music\tags</Filter>
    </ClInclude>
    <ClInclude Include="..\..\xbmc\music\tags\MusicInfoTagLoaderSPC.h">
      <Filter>music\tags</Filter>
    </ClInclude>
    <ClInclude Include="..\..\xbmc\music\tags\MusicInfoTagLoaderWav.h">
      <Filter>music\tags</Filter>
    </ClInclude>
    <ClInclude Include="..\..\xbmc\music\tags\MusicInfoTagLoaderWavPack.h">
      <Filter>music\tags</Filter>
    </ClInclude>
    <ClInclude Include="..\..\xbmc\music\tags\MusicInfoTagLoaderWMA.h">
      <Filter>music\tags</Filter>
    </ClInclude>
    <ClInclude Include="..\..\xbmc\music\tags\MusicInfoTagLoaderYM.h">
      <Filter>music\tags</Filter>
    </ClInclude>
    <ClInclude Include="..\..\xbmc\music\tags\OggTag.h">
      <Filter>music\tags</Filter>
    </ClInclude>
    <ClInclude Include="..\..\xbmc\music\tags\Tag.h">
      <Filter>music\tags</Filter>
    </ClInclude>
    <ClInclude Include="..\..\xbmc\music\tags\VorbisTag.h">
      <Filter>music\tags</Filter>
    </ClInclude>
    <ClInclude Include="..\..\xbmc\network\cddb.h">
      <Filter>network</Filter>
    </ClInclude>
    <ClInclude Include="..\..\xbmc\network\DNSNameCache.h">
      <Filter>network</Filter>
    </ClInclude>
    <ClInclude Include="..\..\xbmc\network\EventClient.h">
      <Filter>network</Filter>
    </ClInclude>
    <ClInclude Include="..\..\xbmc\network\EventPacket.h">
      <Filter>network</Filter>
    </ClInclude>
    <ClInclude Include="..\..\xbmc\network\EventServer.h">
      <Filter>network</Filter>
    </ClInclude>
    <ClInclude Include="..\..\xbmc\network\GUIDialogAccessPoints.h">
      <Filter>network</Filter>
    </ClInclude>
    <ClInclude Include="..\..\xbmc\network\GUIDialogNetworkSetup.h">
      <Filter>network</Filter>
    </ClInclude>
    <ClInclude Include="..\..\xbmc\network\Network.h">
      <Filter>network</Filter>
    </ClInclude>
    <ClInclude Include="..\..\xbmc\network\Socket.h">
      <Filter>network</Filter>
    </ClInclude>
    <ClInclude Include="..\..\xbmc\network\TCPServer.h">
      <Filter>network</Filter>
    </ClInclude>
    <ClInclude Include="..\..\xbmc\network\UdpClient.h">
      <Filter>network</Filter>
    </ClInclude>
    <ClInclude Include="..\..\xbmc\network\UPnP.h">
      <Filter>network</Filter>
    </ClInclude>
    <ClInclude Include="..\..\xbmc\network\WebServer.h">
      <Filter>network</Filter>
    </ClInclude>
    <ClInclude Include="..\..\xbmc\network\Zeroconf.h">
      <Filter>network</Filter>
    </ClInclude>
    <ClInclude Include="..\..\xbmc\network\ZeroconfBrowser.h">
      <Filter>network</Filter>
    </ClInclude>
    <ClInclude Include="..\..\xbmc\network\libscrobbler\errors.h">
      <Filter>network\libscrobbler</Filter>
    </ClInclude>
    <ClInclude Include="..\..\xbmc\network\libscrobbler\lastfmscrobbler.h">
      <Filter>network\libscrobbler</Filter>
    </ClInclude>
    <ClInclude Include="..\..\xbmc\network\libscrobbler\librefmscrobbler.h">
      <Filter>network\libscrobbler</Filter>
    </ClInclude>
    <ClInclude Include="..\..\xbmc\network\libscrobbler\scrobbler.h">
      <Filter>network\libscrobbler</Filter>
    </ClInclude>
    <ClInclude Include="..\..\xbmc\network\windows\NetworkWin32.h">
      <Filter>network\windows</Filter>
    </ClInclude>
    <ClInclude Include="..\..\xbmc\pictures\DllImageLib.h">
      <Filter>pictures</Filter>
    </ClInclude>
    <ClInclude Include="..\..\xbmc\pictures\DllLibExif.h">
      <Filter>pictures</Filter>
    </ClInclude>
    <ClInclude Include="..\..\xbmc\pictures\GUIDialogPictureInfo.h">
      <Filter>pictures</Filter>
    </ClInclude>
    <ClInclude Include="..\..\xbmc\pictures\GUIViewStatePictures.h">
      <Filter>pictures</Filter>
    </ClInclude>
    <ClInclude Include="..\..\xbmc\pictures\GUIWindowPictures.h">
      <Filter>pictures</Filter>
    </ClInclude>
    <ClInclude Include="..\..\xbmc\pictures\GUIWindowSlideShow.h">
      <Filter>pictures</Filter>
    </ClInclude>
    <ClInclude Include="..\..\xbmc\pictures\Picture.h">
      <Filter>pictures</Filter>
    </ClInclude>
    <ClInclude Include="..\..\xbmc\pictures\PictureInfoLoader.h">
      <Filter>pictures</Filter>
    </ClInclude>
    <ClInclude Include="..\..\xbmc\pictures\PictureInfoTag.h">
      <Filter>pictures</Filter>
    </ClInclude>
    <ClInclude Include="..\..\xbmc\pictures\SlideShowPicture.h">
      <Filter>pictures</Filter>
    </ClInclude>
    <ClInclude Include="..\..\xbmc\playlists\PlayList.h">
      <Filter>playlists</Filter>
    </ClInclude>
    <ClInclude Include="..\..\xbmc\playlists\PlayListB4S.h">
      <Filter>playlists</Filter>
    </ClInclude>
    <ClInclude Include="..\..\xbmc\playlists\PlayListFactory.h">
      <Filter>playlists</Filter>
    </ClInclude>
    <ClInclude Include="..\..\xbmc\playlists\PlayListM3U.h">
      <Filter>playlists</Filter>
    </ClInclude>
    <ClInclude Include="..\..\xbmc\playlists\PlayListPLS.h">
      <Filter>playlists</Filter>
    </ClInclude>
    <ClInclude Include="..\..\xbmc\playlists\PlayListURL.h">
      <Filter>playlists</Filter>
    </ClInclude>
    <ClInclude Include="..\..\xbmc\playlists\PlayListWPL.h">
      <Filter>playlists</Filter>
    </ClInclude>
    <ClInclude Include="..\..\xbmc\playlists\PlayListXML.h">
      <Filter>playlists</Filter>
    </ClInclude>
    <ClInclude Include="..\..\xbmc\playlists\SmartPlayList.h">
      <Filter>playlists</Filter>
    </ClInclude>
    <ClInclude Include="..\..\xbmc\powermanagement\IPowerSyscall.h">
      <Filter>powermanagement</Filter>
    </ClInclude>
    <ClInclude Include="..\..\xbmc\powermanagement\PowerManager.h">
      <Filter>powermanagement</Filter>
    </ClInclude>
    <ClInclude Include="..\..\xbmc\powermanagement\windows\Win32PowerSyscall.h">
      <Filter>powermanagement\windows</Filter>
    </ClInclude>
    <ClInclude Include="..\..\xbmc\programs\GUIViewStatePrograms.h">
      <Filter>programs</Filter>
    </ClInclude>
    <ClInclude Include="..\..\xbmc\programs\GUIWindowPrograms.h">
      <Filter>programs</Filter>
    </ClInclude>
    <ClInclude Include="..\..\xbmc\programs\Shortcut.h">
      <Filter>programs</Filter>
    </ClInclude>
    <ClInclude Include="..\..\xbmc\rendering\RenderSystem.h">
      <Filter>rendering</Filter>
    </ClInclude>
    <ClInclude Include="..\..\xbmc\rendering\dx\GUIWindowTestPatternDX.h">
      <Filter>rendering\dx</Filter>
    </ClInclude>
    <ClInclude Include="..\..\xbmc\rendering\dx\RenderSystemDX.h">
      <Filter>rendering\dx</Filter>
    </ClInclude>
    <ClInclude Include="..\..\xbmc\rendering\gl\GUIWindowTestPatternGL.h">
      <Filter>rendering\gl</Filter>
    </ClInclude>
    <ClInclude Include="..\..\xbmc\rendering\gl\RenderSystemGL.h">
      <Filter>rendering\gl</Filter>
    </ClInclude>
    <ClInclude Include="..\..\xbmc\settings\AdvancedSettings.h">
      <Filter>settings</Filter>
    </ClInclude>
    <ClInclude Include="..\..\xbmc\settings\GUIDialogContentSettings.h">
      <Filter>settings</Filter>
    </ClInclude>
    <ClInclude Include="..\..\xbmc\settings\GUIDialogLockSettings.h">
      <Filter>settings</Filter>
    </ClInclude>
    <ClInclude Include="..\..\xbmc\settings\GUIDialogProfileSettings.h">
      <Filter>settings</Filter>
    </ClInclude>
    <ClInclude Include="..\..\xbmc\settings\GUIDialogSettings.h">
      <Filter>settings</Filter>
    </ClInclude>
    <ClInclude Include="..\..\xbmc\settings\GUISettings.h">
      <Filter>settings</Filter>
    </ClInclude>
    <ClInclude Include="..\..\xbmc\settings\GUIWindowSettings.h">
      <Filter>settings</Filter>
    </ClInclude>
    <ClInclude Include="..\..\xbmc\settings\GUIWindowSettingsCategory.h">
      <Filter>settings</Filter>
    </ClInclude>
    <ClInclude Include="..\..\xbmc\settings\GUIWindowSettingsProfile.h">
      <Filter>settings</Filter>
    </ClInclude>
    <ClInclude Include="..\..\xbmc\settings\GUIWindowSettingsScreenCalibration.h">
      <Filter>settings</Filter>
    </ClInclude>
    <ClInclude Include="..\..\xbmc\settings\GUIWindowTestPattern.h">
      <Filter>settings</Filter>
    </ClInclude>
    <ClInclude Include="..\..\xbmc\settings\Profile.h">
      <Filter>settings</Filter>
    </ClInclude>
    <ClInclude Include="..\..\xbmc\settings\Settings.h">
      <Filter>settings</Filter>
    </ClInclude>
    <ClInclude Include="..\..\xbmc\settings\SettingsControls.h">
      <Filter>settings</Filter>
    </ClInclude>
    <ClInclude Include="..\..\xbmc\settings\VideoSettings.h">
      <Filter>settings</Filter>
    </ClInclude>
    <ClInclude Include="..\..\xbmc\storage\AutorunMediaJob.h">
      <Filter>storage</Filter>
    </ClInclude>
    <ClInclude Include="..\..\xbmc\storage\cdioSupport.h">
      <Filter>storage</Filter>
    </ClInclude>
    <ClInclude Include="..\..\xbmc\storage\DetectDVDType.h">
      <Filter>storage</Filter>
    </ClInclude>
    <ClInclude Include="..\..\xbmc\storage\IoSupport.h">
      <Filter>storage</Filter>
    </ClInclude>
    <ClInclude Include="..\..\xbmc\storage\IStorageProvider.h">
      <Filter>storage</Filter>
    </ClInclude>
    <ClInclude Include="..\..\xbmc\storage\MediaManager.h">
      <Filter>storage</Filter>
    </ClInclude>
    <ClInclude Include="..\..\xbmc\storage\windows\Win32StorageProvider.h">
      <Filter>storage\windows</Filter>
    </ClInclude>
    <ClInclude Include="..\..\xbmc\threads\Atomics.h">
      <Filter>threads</Filter>
    </ClInclude>
    <ClInclude Include="..\..\xbmc\threads\CriticalSection.h">
      <Filter>threads</Filter>
    </ClInclude>
    <ClInclude Include="..\..\xbmc\threads\Event.h">
      <Filter>threads</Filter>
    </ClInclude>
    <ClInclude Include="..\..\xbmc\threads\LockFree.h">
      <Filter>threads</Filter>
    </ClInclude>
    <ClInclude Include="..\..\xbmc\threads\Mutex.h">
      <Filter>threads</Filter>
    </ClInclude>
    <ClInclude Include="..\..\xbmc\threads\SharedSection.h">
      <Filter>threads</Filter>
    </ClInclude>
    <ClInclude Include="..\..\xbmc\threads\SingleLock.h">
      <Filter>threads</Filter>
    </ClInclude>
    <ClInclude Include="..\..\xbmc\threads\Thread.h">
      <Filter>threads</Filter>
    </ClInclude>
    <ClInclude Include="..\..\xbmc\utils\AlarmClock.h">
      <Filter>utils</Filter>
    </ClInclude>
    <ClInclude Include="..\..\xbmc\utils\AliasShortcutUtils.h">
      <Filter>utils</Filter>
    </ClInclude>
    <ClInclude Include="..\..\xbmc\utils\ArabicShaping.h">
      <Filter>utils</Filter>
    </ClInclude>
    <ClInclude Include="..\..\xbmc\utils\Archive.h">
      <Filter>utils</Filter>
    </ClInclude>
    <ClInclude Include="..\..\xbmc\utils\AsyncFileCopy.h">
      <Filter>utils</Filter>
    </ClInclude>
    <ClInclude Include="..\..\xbmc\utils\AutoPtrHandle.h">
      <Filter>utils</Filter>
    </ClInclude>
    <ClInclude Include="..\..\xbmc\utils\BitstreamStats.h">
      <Filter>utils</Filter>
    </ClInclude>
    <ClInclude Include="..\..\xbmc\utils\CharsetConverter.h">
      <Filter>utils</Filter>
    </ClInclude>
    <ClInclude Include="..\..\xbmc\utils\CPUInfo.h">
      <Filter>utils</Filter>
    </ClInclude>
    <ClInclude Include="..\..\xbmc\utils\Crc32.h">
      <Filter>utils</Filter>
    </ClInclude>
    <ClInclude Include="..\..\xbmc\utils\DownloadQueue.h">
      <Filter>utils</Filter>
    </ClInclude>
    <ClInclude Include="..\..\xbmc\utils\DownloadQueueManager.h">
      <Filter>utils</Filter>
    </ClInclude>
    <ClInclude Include="..\..\xbmc\utils\EndianSwap.h">
      <Filter>utils</Filter>
    </ClInclude>
    <ClInclude Include="..\..\xbmc\utils\Fanart.h">
      <Filter>utils</Filter>
    </ClInclude>
    <ClInclude Include="..\..\xbmc\utils\fft.h">
      <Filter>utils</Filter>
    </ClInclude>
    <ClInclude Include="..\..\xbmc\utils\FileOperationJob.h">
      <Filter>utils</Filter>
    </ClInclude>
    <ClInclude Include="..\..\xbmc\utils\FileUtils.h">
      <Filter>utils</Filter>
    </ClInclude>
    <ClInclude Include="..\..\xbmc\utils\fstrcmp.h">
      <Filter>utils</Filter>
    </ClInclude>
    <ClInclude Include="..\..\xbmc\utils\HTMLTable.h">
      <Filter>utils</Filter>
    </ClInclude>
    <ClInclude Include="..\..\xbmc\utils\HTMLUtil.h">
      <Filter>utils</Filter>
    </ClInclude>
    <ClInclude Include="..\..\xbmc\utils\HttpHeader.h">
      <Filter>utils</Filter>
    </ClInclude>
    <ClInclude Include="..\..\xbmc\utils\InfoLoader.h">
      <Filter>utils</Filter>
    </ClInclude>
    <ClInclude Include="..\..\xbmc\utils\ISerializable.h">
      <Filter>utils</Filter>
    </ClInclude>
    <ClInclude Include="..\..\xbmc\utils\Job.h">
      <Filter>utils</Filter>
    </ClInclude>
    <ClInclude Include="..\..\xbmc\utils\JobManager.h">
      <Filter>utils</Filter>
    </ClInclude>
    <ClInclude Include="..\..\xbmc\utils\LabelFormatter.h">
      <Filter>utils</Filter>
    </ClInclude>
    <ClInclude Include="..\..\xbmc\utils\LCD.h">
      <Filter>utils</Filter>
    </ClInclude>
    <ClInclude Include="..\..\xbmc\utils\log.h">
      <Filter>utils</Filter>
    </ClInclude>
    <ClInclude Include="..\..\xbmc\utils\MathUtils.h">
      <Filter>utils</Filter>
    </ClInclude>
    <ClInclude Include="..\..\xbmc\utils\md5.h">
      <Filter>utils</Filter>
    </ClInclude>
    <ClInclude Include="..\..\xbmc\utils\PCMAmplifier.h">
      <Filter>utils</Filter>
    </ClInclude>
    <ClInclude Include="..\..\xbmc\utils\PerformanceSample.h">
      <Filter>utils</Filter>
    </ClInclude>
    <ClInclude Include="..\..\xbmc\utils\PerformanceStats.h">
      <Filter>utils</Filter>
    </ClInclude>
    <ClInclude Include="..\..\xbmc\utils\RegExp.h">
      <Filter>utils</Filter>
    </ClInclude>
    <ClInclude Include="..\..\xbmc\utils\RingBuffer.h">
      <Filter>utils</Filter>
    </ClInclude>
    <ClInclude Include="..\..\xbmc\utils\RssReader.h">
      <Filter>utils</Filter>
    </ClInclude>
    <ClInclude Include="..\..\xbmc\utils\SaveFileStateJob.h">
      <Filter>utils</Filter>
    </ClInclude>
    <ClInclude Include="..\..\xbmc\utils\ScraperParser.h">
      <Filter>utils</Filter>
    </ClInclude>
    <ClInclude Include="..\..\xbmc\utils\ScraperUrl.h">
      <Filter>utils</Filter>
    </ClInclude>
    <ClInclude Include="..\..\xbmc\utils\Splash.h">
      <Filter>utils</Filter>
    </ClInclude>
    <ClInclude Include="..\..\xbmc\utils\StdString.h">
      <Filter>utils</Filter>
    </ClInclude>
    <ClInclude Include="..\..\xbmc\utils\Stopwatch.h">
      <Filter>utils</Filter>
    </ClInclude>
    <ClInclude Include="..\..\xbmc\utils\StreamDetails.h">
      <Filter>utils</Filter>
    </ClInclude>
    <ClInclude Include="..\..\xbmc\utils\StringUtils.h">
      <Filter>utils</Filter>
    </ClInclude>
    <ClInclude Include="..\..\xbmc\utils\SystemInfo.h">
      <Filter>utils</Filter>
    </ClInclude>
    <ClInclude Include="..\..\xbmc\utils\TimeUtils.h">
      <Filter>utils</Filter>
    </ClInclude>
    <ClInclude Include="..\..\xbmc\utils\TuxBoxUtil.h">
      <Filter>utils</Filter>
    </ClInclude>
    <ClInclude Include="..\..\xbmc\utils\URIUtils.h">
      <Filter>utils</Filter>
    </ClInclude>
    <ClInclude Include="..\..\xbmc\utils\Variant.h">
      <Filter>utils</Filter>
    </ClInclude>
    <ClInclude Include="..\..\xbmc\utils\Weather.h">
      <Filter>utils</Filter>
    </ClInclude>
    <ClInclude Include="..\..\xbmc\utils\Win32Exception.h">
      <Filter>utils</Filter>
    </ClInclude>
    <ClInclude Include="..\..\xbmc\utils\XMLUtils.h">
      <Filter>utils</Filter>
    </ClInclude>
    <ClInclude Include="..\..\xbmc\video\Bookmark.h">
      <Filter>video</Filter>
    </ClInclude>
    <ClInclude Include="..\..\xbmc\video\GUIViewStateVideo.h">
      <Filter>video</Filter>
    </ClInclude>
    <ClInclude Include="..\..\xbmc\video\Teletext.h">
      <Filter>video</Filter>
    </ClInclude>
    <ClInclude Include="..\..\xbmc\video\TeletextDefines.h">
      <Filter>video</Filter>
    </ClInclude>
    <ClInclude Include="..\..\xbmc\video\VideoInfoDownloader.h">
      <Filter>video</Filter>
    </ClInclude>
    <ClInclude Include="..\..\xbmc\video\VideoInfoScanner.h">
      <Filter>video</Filter>
    </ClInclude>
    <ClInclude Include="..\..\xbmc\video\VideoInfoTag.h">
      <Filter>video</Filter>
    </ClInclude>
    <ClInclude Include="..\..\xbmc\video\VideoReferenceClock.h">
      <Filter>video</Filter>
    </ClInclude>
    <ClInclude Include="..\..\xbmc\video\dialogs\GUIDialogAudioSubtitleSettings.h">
      <Filter>video\dialogs</Filter>
    </ClInclude>
    <ClInclude Include="..\..\xbmc\video\dialogs\GUIDialogFileStacking.h">
      <Filter>video\dialogs</Filter>
    </ClInclude>
    <ClInclude Include="..\..\xbmc\video\dialogs\GUIDialogFullScreenInfo.h">
      <Filter>video\dialogs</Filter>
    </ClInclude>
    <ClInclude Include="..\..\xbmc\video\dialogs\GUIDialogTeletext.h">
      <Filter>video\dialogs</Filter>
    </ClInclude>
    <ClInclude Include="..\..\xbmc\video\dialogs\GUIDialogVideoBookmarks.h">
      <Filter>video\dialogs</Filter>
    </ClInclude>
    <ClInclude Include="..\..\xbmc\video\dialogs\GUIDialogVideoInfo.h">
      <Filter>video\dialogs</Filter>
    </ClInclude>
    <ClInclude Include="..\..\xbmc\video\dialogs\GUIDialogVideoOSD.h">
      <Filter>video\dialogs</Filter>
    </ClInclude>
    <ClInclude Include="..\..\xbmc\video\dialogs\GUIDialogVideoOverlay.h">
      <Filter>video\dialogs</Filter>
    </ClInclude>
    <ClInclude Include="..\..\xbmc\video\dialogs\GUIDialogVideoScan.h">
      <Filter>video\dialogs</Filter>
    </ClInclude>
    <ClInclude Include="..\..\xbmc\video\dialogs\GUIDialogVideoSettings.h">
      <Filter>video\dialogs</Filter>
    </ClInclude>
    <ClInclude Include="..\..\xbmc\video\windows\GUIWindowFullScreen.h">
      <Filter>video\windows</Filter>
    </ClInclude>
    <ClInclude Include="..\..\xbmc\video\windows\GUIWindowVideoBase.h">
      <Filter>video\windows</Filter>
    </ClInclude>
    <ClInclude Include="..\..\xbmc\video\windows\GUIWindowVideoFiles.h">
      <Filter>video\windows</Filter>
    </ClInclude>
    <ClInclude Include="..\..\xbmc\video\windows\GUIWindowVideoNav.h">
      <Filter>video\windows</Filter>
    </ClInclude>
    <ClInclude Include="..\..\xbmc\video\windows\GUIWindowVideoPlaylist.h">
      <Filter>video\windows</Filter>
    </ClInclude>
    <ClInclude Include="..\..\xbmc\windowing\WindowingFactory.h">
      <Filter>windowing</Filter>
    </ClInclude>
    <ClInclude Include="..\..\xbmc\windowing\WinEvents.h">
      <Filter>windowing</Filter>
    </ClInclude>
    <ClInclude Include="..\..\xbmc\windowing\WinEventsSDL.h">
      <Filter>windowing</Filter>
    </ClInclude>
    <ClInclude Include="..\..\xbmc\windowing\WinSystem.h">
      <Filter>windowing</Filter>
    </ClInclude>
    <ClInclude Include="..\..\xbmc\windowing\XBMC_events.h">
      <Filter>windowing</Filter>
    </ClInclude>
    <ClInclude Include="..\..\xbmc\windowing\windows\WinEventsWin32.h">
      <Filter>windowing\windows</Filter>
    </ClInclude>
    <ClInclude Include="..\..\xbmc\windowing\windows\WinSystemWin32.h">
      <Filter>windowing\windows</Filter>
    </ClInclude>
    <ClInclude Include="..\..\xbmc\windowing\windows\WinSystemWin32DX.h">
      <Filter>windowing\windows</Filter>
    </ClInclude>
    <ClInclude Include="..\..\xbmc\windowing\windows\WinSystemWin32GL.h">
      <Filter>windowing\windows</Filter>
    </ClInclude>
    <ClInclude Include="..\..\lib\tinyXML\tinystr.h">
      <Filter>libs\tinyxml</Filter>
    </ClInclude>
    <ClInclude Include="..\..\lib\tinyXML\tinyxml.h">
      <Filter>libs\tinyxml</Filter>
    </ClInclude>
    <ClInclude Include="..\..\xbmc\addons\GUIViewStateAddonBrowser.h">
      <Filter>addons</Filter>
    </ClInclude>
    <ClInclude Include="..\..\xbmc\addons\GUIWindowAddonBrowser.h">
      <Filter>addons</Filter>
    </ClInclude>
    <ClInclude Include="..\..\xbmc\interfaces\python\xbmcmodule\action.h">
      <Filter>interfaces\python\xbmcmodule</Filter>
    </ClInclude>
    <ClInclude Include="..\..\xbmc\interfaces\python\xbmcmodule\control.h">
      <Filter>interfaces\python\xbmcmodule</Filter>
    </ClInclude>
    <ClInclude Include="..\..\xbmc\interfaces\python\xbmcmodule\dialog.h">
      <Filter>interfaces\python\xbmcmodule</Filter>
    </ClInclude>
    <ClInclude Include="..\..\xbmc\interfaces\python\xbmcmodule\GUIPythonWindow.h">
      <Filter>interfaces\python\xbmcmodule</Filter>
    </ClInclude>
    <ClInclude Include="..\..\xbmc\interfaces\python\xbmcmodule\GUIPythonWindowDialog.h">
      <Filter>interfaces\python\xbmcmodule</Filter>
    </ClInclude>
    <ClInclude Include="..\..\xbmc\interfaces\python\xbmcmodule\GUIPythonWindowXML.h">
      <Filter>interfaces\python\xbmcmodule</Filter>
    </ClInclude>
    <ClInclude Include="..\..\xbmc\interfaces\python\xbmcmodule\GUIPythonWindowXMLDialog.h">
      <Filter>interfaces\python\xbmcmodule</Filter>
    </ClInclude>
    <ClInclude Include="..\..\xbmc\interfaces\python\xbmcmodule\infotagmusic.h">
      <Filter>interfaces\python\xbmcmodule</Filter>
    </ClInclude>
    <ClInclude Include="..\..\xbmc\interfaces\python\xbmcmodule\infotagvideo.h">
      <Filter>interfaces\python\xbmcmodule</Filter>
    </ClInclude>
    <ClInclude Include="..\..\xbmc\interfaces\python\xbmcmodule\keyboard.h">
      <Filter>interfaces\python\xbmcmodule</Filter>
    </ClInclude>
    <ClInclude Include="..\..\xbmc\interfaces\python\xbmcmodule\listitem.h">
      <Filter>interfaces\python\xbmcmodule</Filter>
    </ClInclude>
    <ClInclude Include="..\..\xbmc\interfaces\python\xbmcmodule\player.h">
      <Filter>interfaces\python\xbmcmodule</Filter>
    </ClInclude>
    <ClInclude Include="..\..\xbmc\interfaces\python\xbmcmodule\pyjsonrpc.h">
      <Filter>interfaces\python\xbmcmodule</Filter>
    </ClInclude>
    <ClInclude Include="..\..\xbmc\interfaces\python\xbmcmodule\pyplaylist.h">
      <Filter>interfaces\python\xbmcmodule</Filter>
    </ClInclude>
    <ClInclude Include="..\..\xbmc\interfaces\python\xbmcmodule\PythonAddon.h">
      <Filter>interfaces\python\xbmcmodule</Filter>
    </ClInclude>
    <ClInclude Include="..\..\xbmc\interfaces\python\xbmcmodule\PythonPlayer.h">
      <Filter>interfaces\python\xbmcmodule</Filter>
    </ClInclude>
    <ClInclude Include="..\..\xbmc\interfaces\python\xbmcmodule\pyutil.h">
      <Filter>interfaces\python\xbmcmodule</Filter>
    </ClInclude>
    <ClInclude Include="..\..\xbmc\interfaces\python\xbmcmodule\window.h">
      <Filter>interfaces\python\xbmcmodule</Filter>
    </ClInclude>
    <ClInclude Include="..\..\xbmc\interfaces\python\xbmcmodule\winxml.h">
      <Filter>interfaces\python\xbmcmodule</Filter>
    </ClInclude>
    <ClInclude Include="..\..\xbmc\utils\ssrc.h">
      <Filter>cores</Filter>
    </ClInclude>
    <ClInclude Include="..\..\xbmc\dialogs\GUIDialogCache.h">
      <Filter>dialogs</Filter>
    </ClInclude>
    <ClInclude Include="..\..\xbmc\interfaces\Builtins.h">
      <Filter>interfaces</Filter>
    </ClInclude>
    <ClInclude Include="..\..\xbmc\interfaces\IAnnouncer.h">
      <Filter>interfaces</Filter>
    </ClInclude>
    <ClInclude Include="..\..\xbmc\interfaces\AnnouncementManager.h">
      <Filter>interfaces</Filter>
    </ClInclude>
    <ClInclude Include="..\..\xbmc\powermanagement\DPMSSupport.h">
      <Filter>powermanagement</Filter>
    </ClInclude>
    <ClInclude Include="..\..\xbmc\windows\GUIMediaWindow.h">
      <Filter>windows</Filter>
    </ClInclude>
    <ClInclude Include="..\..\xbmc\windows\GUIWindowFileManager.h">
      <Filter>windows</Filter>
    </ClInclude>
    <ClInclude Include="..\..\xbmc\windows\GUIWindowHome.h">
      <Filter>windows</Filter>
    </ClInclude>
    <ClInclude Include="..\..\xbmc\windows\GUIWindowLoginScreen.h">
      <Filter>windows</Filter>
    </ClInclude>
    <ClInclude Include="..\..\xbmc\windows\GUIWindowPointer.h">
      <Filter>windows</Filter>
    </ClInclude>
    <ClInclude Include="..\..\xbmc\windows\GUIWindowScreensaver.h">
      <Filter>windows</Filter>
    </ClInclude>
    <ClInclude Include="..\..\xbmc\windows\GUIWindowStartup.h">
      <Filter>windows</Filter>
    </ClInclude>
    <ClInclude Include="..\..\xbmc\windows\GUIWindowSystemInfo.h">
      <Filter>windows</Filter>
    </ClInclude>
    <ClInclude Include="..\..\xbmc\windows\GUIWindowWeather.h">
      <Filter>windows</Filter>
    </ClInclude>
    <ClInclude Include="..\..\xbmc\utils\LangCodeExpander.h">
      <Filter>utils</Filter>
    </ClInclude>
    <ClInclude Include="..\..\xbmc\FileSystem\udf25.h">
      <Filter>filesystem</Filter>
    </ClInclude>
    <ClInclude Include="..\..\xbmc\FileSystem\UDFDirectory.h">
      <Filter>filesystem</Filter>
    </ClInclude>
    <ClInclude Include="..\..\xbmc\FileSystem\FileUDF.h">
      <Filter>filesystem</Filter>
    </ClInclude>
    <ClInclude Include="..\..\xbmc\ApplicationMessenger.h">
      <Filter>utils</Filter>
    </ClInclude>
    <ClInclude Include="..\..\xbmc\Autorun.h">
      <Filter>utils</Filter>
    </ClInclude>
    <ClInclude Include="..\..\xbmc\AutoSwitch.h">
      <Filter>utils</Filter>
    </ClInclude>
    <ClInclude Include="..\..\xbmc\pictures\PictureThumbLoader.h">
      <Filter>BackgroundLoaders</Filter>
    </ClInclude>
    <ClInclude Include="..\..\xbmc\BackgroundInfoLoader.h">
      <Filter>BackgroundLoaders</Filter>
    </ClInclude>
    <ClInclude Include="..\..\xbmc\ThumbLoader.h">
      <Filter>BackgroundLoaders</Filter>
    </ClInclude>
    <ClInclude Include="..\..\xbmc\CueDocument.h">
      <Filter>utils</Filter>
    </ClInclude>
    <ClInclude Include="..\..\xbmc\DateTime.h">
      <Filter>utils</Filter>
    </ClInclude>
    <ClInclude Include="..\..\xbmc\DynamicDll.h">
      <Filter>utils</Filter>
    </ClInclude>
    <ClInclude Include="..\..\xbmc\Favourites.h">
      <Filter>utils</Filter>
    </ClInclude>
    <ClInclude Include="..\..\xbmc\FileItem.h">
      <Filter>utils</Filter>
    </ClInclude>
    <ClInclude Include="..\..\xbmc\GUIInfoManager.h">
      <Filter>utils</Filter>
    </ClInclude>
    <ClInclude Include="..\..\xbmc\GUIPassword.h">
      <Filter>utils</Filter>
    </ClInclude>
    <ClInclude Include="..\..\xbmc\GUILargeTextureManager.h">
      <Filter>windows</Filter>
    </ClInclude>
    <ClInclude Include="..\..\xbmc\GUIViewControl.h">
      <Filter>windows</Filter>
    </ClInclude>
    <ClInclude Include="..\..\xbmc\GUIViewState.h">
      <Filter>windows</Filter>
    </ClInclude>
    <ClInclude Include="..\..\xbmc\LangInfo.h">
      <Filter>utils</Filter>
    </ClInclude>
    <ClInclude Include="..\..\xbmc\MediaSource.h">
      <Filter>utils</Filter>
    </ClInclude>
    <ClInclude Include="..\..\xbmc\Util.h">
      <Filter>utils</Filter>
    </ClInclude>
    <ClInclude Include="..\..\xbmc\URL.h">
      <Filter>utils</Filter>
    </ClInclude>
    <ClInclude Include="..\..\xbmc\NfoFile.h">
      <Filter>utils</Filter>
    </ClInclude>
    <ClInclude Include="..\..\xbmc\PasswordManager.h">
      <Filter>utils</Filter>
    </ClInclude>
    <ClInclude Include="..\..\xbmc\PartyModeManager.h">
      <Filter>utils</Filter>
    </ClInclude>
    <ClInclude Include="..\..\xbmc\PlayListPlayer.h">
      <Filter>playlists</Filter>
    </ClInclude>
    <ClInclude Include="..\..\xbmc\SectionLoader.h">
      <Filter>utils</Filter>
    </ClInclude>
    <ClInclude Include="..\..\xbmc\SortFileItem.h">
      <Filter>utils</Filter>
    </ClInclude>
    <ClInclude Include="..\..\xbmc\TextureCache.h">
      <Filter>utils</Filter>
    </ClInclude>
    <ClInclude Include="..\..\xbmc\Temperature.h">
      <Filter>utils</Filter>
    </ClInclude>
    <ClInclude Include="..\..\xbmc\TextureDatabase.h">
      <Filter>utils</Filter>
    </ClInclude>
    <ClInclude Include="..\..\xbmc\ThumbnailCache.h">
      <Filter>utils</Filter>
    </ClInclude>
    <ClInclude Include="..\..\xbmc\dbwrappers\sqlitedataset.h">
      <Filter>libs\sqlite</Filter>
    </ClInclude>
    <ClInclude Include="..\..\xbmc\dbwrappers\mysqldataset.h">
      <Filter>libs\mysql</Filter>
    </ClInclude>
    <ClInclude Include="..\..\xbmc\addons\AddonDatabase.h">
      <Filter>database</Filter>
    </ClInclude>
    <ClInclude Include="..\..\xbmc\music\MusicDatabase.h">
      <Filter>database</Filter>
    </ClInclude>
    <ClInclude Include="..\..\xbmc\ViewDatabase.h">
      <Filter>database</Filter>
    </ClInclude>
    <ClInclude Include="..\..\xbmc\video\VideoDatabase.h">
      <Filter>database</Filter>
    </ClInclude>
    <ClInclude Include="..\..\xbmc\programs\ProgramDatabase.h">
      <Filter>database</Filter>
    </ClInclude>
    <ClInclude Include="..\..\xbmc\IProgressCallback.h">
      <Filter>utils</Filter>
    </ClInclude>
    <ClInclude Include="..\..\xbmc\ViewState.h">
      <Filter>windows</Filter>
    </ClInclude>
    <ClInclude Include="..\..\xbmc\XBApplicationEx.h">
      <Filter>utils</Filter>
    </ClInclude>
    <ClInclude Include="..\..\xbmc\guilib\GUIFontTTF.h">
      <Filter>guilib\Rendering\Base</Filter>
    </ClInclude>
    <ClInclude Include="..\..\xbmc\guilib\GUITexture.h">
      <Filter>guilib\Rendering\Base</Filter>
    </ClInclude>
    <ClInclude Include="..\..\xbmc\guilib\Texture.h">
      <Filter>guilib\Rendering\Base</Filter>
    </ClInclude>
    <ClInclude Include="..\..\xbmc\guilib\TextureManager.h">
      <Filter>guilib\Rendering\Base</Filter>
    </ClInclude>
    <ClInclude Include="..\..\xbmc\guilib\GUIFontTTFDX.h">
      <Filter>guilib\Rendering\DX</Filter>
    </ClInclude>
    <ClInclude Include="..\..\xbmc\guilib\GUITextureD3D.h">
      <Filter>guilib\Rendering\DX</Filter>
    </ClInclude>
    <ClInclude Include="..\..\xbmc\guilib\TextureDX.h">
      <Filter>guilib\Rendering\DX</Filter>
    </ClInclude>
    <ClInclude Include="..\..\xbmc\guilib\GUIFontTTFGL.h">
      <Filter>guilib\Rendering\GL</Filter>
    </ClInclude>
    <ClInclude Include="..\..\xbmc\guilib\GUITextureGL.h">
      <Filter>guilib\Rendering\GL</Filter>
    </ClInclude>
    <ClInclude Include="..\..\xbmc\guilib\GUITextureGLES.h">
      <Filter>guilib\Rendering\GL</Filter>
    </ClInclude>
    <ClInclude Include="..\..\xbmc\guilib\TextureGL.h">
      <Filter>guilib\Rendering\GL</Filter>
    </ClInclude>
    <ClInclude Include="..\..\xbmc\guilib\GraphicContext.h">
      <Filter>guilib\Rendering\Base</Filter>
    </ClInclude>
    <ClInclude Include="..\..\xbmc\GUIUserMessages.h">
      <Filter>utils</Filter>
    </ClInclude>
    <ClInclude Include="..\..\xbmc\addons\AddonInstaller.h">
      <Filter>addons</Filter>
    </ClInclude>
    <ClInclude Include="..\..\lib\ffmpeg\include-xbmc-win32\libavutil\avconfig.h">
      <Filter>cores\dvdplayer\DVDHeaders</Filter>
    </ClInclude>
    <ClInclude Include="..\..\xbmc\utils\GLUtils.h">
      <Filter>utils</Filter>
    </ClInclude>
    <ClInclude Include="..\..\xbmc\win32\stdio_utf8.h">
      <Filter>win32</Filter>
    </ClInclude>
    <ClInclude Include="..\..\xbmc\win32\stat_utf8.h">
      <Filter>win32</Filter>
    </ClInclude>
    <ClInclude Include="..\..\xbmc\cores\VideoRenderers\RenderCapture.h">
      <Filter>cores\VideoRenderers</Filter>
    </ClInclude>
    <ClInclude Include="..\..\xbmc\utils\ReferenceCounting.h">
      <Filter>utils</Filter>
    </ClInclude>
  </ItemGroup>
  <ItemGroup>
    <None Include="..\..\xbmc\win32\XBMC.ico">
      <Filter>win32</Filter>
    </None>
  </ItemGroup>
  <ItemGroup>
    <ResourceCompile Include="..\..\xbmc\win32\XBMC_PC.rc">
      <Filter>win32</Filter>
    </ResourceCompile>
  </ItemGroup>
  <ItemGroup>
    <CustomBuild Include="..\..\xbmc\win32\PlatformInclude.h">
      <Filter>win32</Filter>
    </CustomBuild>
  </ItemGroup>
</Project><|MERGE_RESOLUTION|>--- conflicted
+++ resolved
@@ -2569,16 +2569,6 @@
     <ClInclude Include="..\..\xbmc\cores\dvdplayer\DVDCodecs\DVDFactoryCodec.h">
       <Filter>cores\dvdplayer\DVDCodecs</Filter>
     </ClInclude>
-<<<<<<< HEAD
-    <ClInclude Include="..\..\xbmc\cores\dvdplayer\DVDCodecs\Audio\DllLiba52.h">
-      <Filter>cores\dvdplayer\DVDCodecs\Audio</Filter>
-    </ClInclude>
-    <ClInclude Include="..\..\xbmc\cores\dvdplayer\DVDCodecs\Audio\DllLibDts.h">
-=======
-    <ClInclude Include="..\..\xbmc\cores\dvdplayer\DVDCodecs\Audio\DllLibFaad.h">
->>>>>>> 2886a8af
-      <Filter>cores\dvdplayer\DVDCodecs\Audio</Filter>
-    </ClInclude>
     <ClInclude Include="..\..\xbmc\cores\dvdplayer\DVDCodecs\Audio\DllLibMad.h">
       <Filter>cores\dvdplayer\DVDCodecs\Audio</Filter>
     </ClInclude>
@@ -2838,16 +2828,6 @@
       <Filter>cores\paplayer</Filter>
     </ClInclude>
     <ClInclude Include="..\..\lib\DllWAVPack.h">
-      <Filter>cores\paplayer</Filter>
-    </ClInclude>
-<<<<<<< HEAD
-    <ClInclude Include="..\..\xbmc\cores\paplayer\DTSCDDACodec.h">
-      <Filter>cores\paplayer</Filter>
-    </ClInclude>
-    <ClInclude Include="..\..\xbmc\cores\paplayer\DTSCodec.h">
-=======
-    <ClInclude Include="..\..\lib\DllWMA.h">
->>>>>>> 2886a8af
       <Filter>cores\paplayer</Filter>
     </ClInclude>
     <ClInclude Include="..\..\xbmc\cores\paplayer\DVDPlayerCodec.h">
