--- conflicted
+++ resolved
@@ -2025,12 +2025,8 @@
   m_lastFrameTime = XbmcThreads::SystemClockMillis();
 
   if (flip)
-<<<<<<< HEAD
     g_graphicsContext.Flip(g_windowManager.GetDirty());
-=======
-    g_graphicsContext.Flip();
   CTimeUtils::UpdateFrameTime(flip);
->>>>>>> 87b68273
 
   g_renderManager.UpdateResolution();
   g_renderManager.ManageCaptures();
